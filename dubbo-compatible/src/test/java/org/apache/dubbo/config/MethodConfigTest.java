/*
 * Licensed to the Apache Software Foundation (ASF) under one or more
 * contributor license agreements.  See the NOTICE file distributed with
 * this work for additional information regarding copyright ownership.
 * The ASF licenses this file to You under the Apache License, Version 2.0
 * (the "License"); you may not use this file except in compliance with
 * the License.  You may obtain a copy of the License at
 *
 *     http://www.apache.org/licenses/LICENSE-2.0
 *
 * Unless required by applicable law or agreed to in writing, software
 * distributed under the License is distributed on an "AS IS" BASIS,
 * WITHOUT WARRANTIES OR CONDITIONS OF ANY KIND, either express or implied.
 * See the License for the specific language governing permissions and
 * limitations under the License.
 */

package org.apache.dubbo.config;

import org.apache.dubbo.rpc.model.ConsumerModel;
import org.apache.dubbo.service.Person;

import com.alibaba.dubbo.config.ArgumentConfig;
import com.alibaba.dubbo.config.MethodConfig;
import org.hamcrest.Matchers;
import org.junit.jupiter.api.Test;

import java.util.Collections;
import java.util.HashMap;
import java.util.Map;

import static org.apache.dubbo.config.Constants.ON_INVOKE_INSTANCE_KEY;
import static org.apache.dubbo.config.Constants.ON_INVOKE_METHOD_KEY;
import static org.apache.dubbo.config.Constants.ON_RETURN_INSTANCE_KEY;
import static org.apache.dubbo.config.Constants.ON_RETURN_METHOD_KEY;
import static org.apache.dubbo.config.Constants.ON_THROW_INSTANCE_KEY;
import static org.apache.dubbo.config.Constants.ON_THROW_METHOD_KEY;
import static org.hamcrest.MatcherAssert.assertThat;
import static org.hamcrest.Matchers.contains;
import static org.hamcrest.Matchers.equalTo;
import static org.hamcrest.Matchers.hasEntry;
import static org.hamcrest.Matchers.hasKey;
import static org.hamcrest.Matchers.is;
import static org.hamcrest.Matchers.not;
import static org.junit.jupiter.api.Assertions.assertEquals;

public class MethodConfigTest {
    @Test
    public void testName() throws Exception {
        MethodConfig method = new MethodConfig();
        method.setName("hello");
        assertThat(method.getName(), equalTo("hello"));
        Map<String, String> parameters = new HashMap<String, String>();
        MethodConfig.appendParameters(parameters, method);
        assertThat(parameters, not(hasKey("name")));
    }

    @Test
    public void testStat() throws Exception {
        MethodConfig method = new MethodConfig();
        method.setStat(10);
        assertThat(method.getStat(), equalTo(10));
    }

    @Test
    public void testRetry() throws Exception {
        MethodConfig method = new MethodConfig();
        method.setRetry(true);
        assertThat(method.isRetry(), is(true));
    }

    @Test
    public void testReliable() throws Exception {
        MethodConfig method = new MethodConfig();
        method.setReliable(true);
        assertThat(method.isReliable(), is(true));
    }

    @Test
    public void testExecutes() throws Exception {
        MethodConfig method = new MethodConfig();
        method.setExecutes(10);
        assertThat(method.getExecutes(), equalTo(10));
    }

    @Test
    public void testDeprecated() throws Exception {
        MethodConfig method = new MethodConfig();
        method.setDeprecated(true);
        assertThat(method.getDeprecated(), is(true));
    }

    @Test
    public void testArguments() throws Exception {
        MethodConfig method = new MethodConfig();
        ArgumentConfig argument = new ArgumentConfig();
        method.setArguments(Collections.singletonList(argument));
        assertThat(method.getArguments(), contains(argument));
        assertThat(method.getArguments(), Matchers.<org.apache.dubbo.config.ArgumentConfig>hasSize(1));
    }

    @Test
    public void testSticky() throws Exception {
        MethodConfig method = new MethodConfig();
        method.setSticky(true);
        assertThat(method.getSticky(), is(true));
    }

    @Test
    public void testConvertMethodConfig2AsyncInfo() throws Exception{
        org.apache.dubbo.config.MethodConfig methodConfig = new org.apache.dubbo.config.MethodConfig();
        methodConfig.setOninvokeMethod("setName");
        methodConfig.setOninvoke(new Person());

<<<<<<< HEAD
        ConsumerMethodModel.AsyncMethodInfo methodInfo = org.apache.dubbo.config.MethodConfig.convertMethodConfig2AsyncInfo(methodConfig);
=======
        ConsumerModel.AsyncMethodInfo methodInfo = org.apache.dubbo.config.MethodConfig.convertMethodConfig2AyncInfo(methodConfig);
>>>>>>> 13c01efd

        assertEquals(methodInfo.getOninvokeMethod(), Person.class.getMethod("setName", String.class));
    }

    @Test
    public void testOnreturn() throws Exception {
        MethodConfig method = new MethodConfig();
        method.setOnreturn("on-return-object");
        assertThat(method.getOnreturn(), equalTo((Object) "on-return-object"));
        Map<String, Object> attribute = new HashMap<String, Object>();
        MethodConfig.appendAttributes(attribute, method);
        assertThat(attribute, hasEntry((Object) ON_RETURN_INSTANCE_KEY, (Object) "on-return-object"));
        Map<String, String> parameters = new HashMap<String, String>();
        MethodConfig.appendParameters(parameters, method);
        assertThat(parameters.size(), is(0));
    }

    @Test
    public void testOnreturnMethod() throws Exception {
        MethodConfig method = new MethodConfig();
        method.setOnreturnMethod("on-return-method");
        assertThat(method.getOnreturnMethod(), equalTo("on-return-method"));
        Map<String, Object> attribute = new HashMap<String, Object>();
        MethodConfig.appendAttributes(attribute, method);
        assertThat(attribute, hasEntry((Object) ON_RETURN_METHOD_KEY, (Object) "on-return-method"));
        Map<String, String> parameters = new HashMap<String, String>();
        MethodConfig.appendParameters(parameters, method);
        assertThat(parameters.size(), is(0));
    }

    @Test
    public void testOnthrow() throws Exception {
        MethodConfig method = new MethodConfig();
        method.setOnthrow("on-throw-object");
        assertThat(method.getOnthrow(), equalTo((Object) "on-throw-object"));
        Map<String, Object> attribute = new HashMap<String, Object>();
        MethodConfig.appendAttributes(attribute, method);
        assertThat(attribute, hasEntry((Object) ON_THROW_INSTANCE_KEY, (Object) "on-throw-object"));
        Map<String, String> parameters = new HashMap<String, String>();
        MethodConfig.appendParameters(parameters, method);
        assertThat(parameters.size(), is(0));
    }

    @Test
    public void testOnthrowMethod() throws Exception {
        MethodConfig method = new MethodConfig();
        method.setOnthrowMethod("on-throw-method");
        assertThat(method.getOnthrowMethod(), equalTo("on-throw-method"));
        Map<String, Object> attribute = new HashMap<String, Object>();
        MethodConfig.appendAttributes(attribute, method);
        assertThat(attribute, hasEntry((Object) ON_THROW_METHOD_KEY, (Object) "on-throw-method"));
        Map<String, String> parameters = new HashMap<String, String>();
        MethodConfig.appendParameters(parameters, method);
        assertThat(parameters.size(), is(0));
    }

    @Test
    public void testOninvoke() throws Exception {
        MethodConfig method = new MethodConfig();
        method.setOninvoke("on-invoke-object");
        assertThat(method.getOninvoke(), equalTo((Object) "on-invoke-object"));
        Map<String, Object> attribute = new HashMap<String, Object>();
        MethodConfig.appendAttributes(attribute, method);
        assertThat(attribute, hasEntry((Object) ON_INVOKE_INSTANCE_KEY, (Object) "on-invoke-object"));
        Map<String, String> parameters = new HashMap<String, String>();
        MethodConfig.appendParameters(parameters, method);
        assertThat(parameters.size(), is(0));
    }

    @Test
    public void testOninvokeMethod() throws Exception {
        MethodConfig method = new MethodConfig();
        method.setOninvokeMethod("on-invoke-method");
        assertThat(method.getOninvokeMethod(), equalTo("on-invoke-method"));
        Map<String, Object> attribute = new HashMap<String, Object>();
        MethodConfig.appendAttributes(attribute, method);
        assertThat(attribute, hasEntry((Object) ON_INVOKE_METHOD_KEY, (Object) "on-invoke-method"));
        Map<String, String> parameters = new HashMap<String, String>();
        MethodConfig.appendParameters(parameters, method);
        assertThat(parameters.size(), is(0));
    }

    @Test
    public void testReturn() throws Exception {
        MethodConfig method = new MethodConfig();
        method.setReturn(true);
        assertThat(method.isReturn(), is(true));
    }
}<|MERGE_RESOLUTION|>--- conflicted
+++ resolved
@@ -112,11 +112,7 @@
         methodConfig.setOninvokeMethod("setName");
         methodConfig.setOninvoke(new Person());
 
-<<<<<<< HEAD
-        ConsumerMethodModel.AsyncMethodInfo methodInfo = org.apache.dubbo.config.MethodConfig.convertMethodConfig2AsyncInfo(methodConfig);
-=======
         ConsumerModel.AsyncMethodInfo methodInfo = org.apache.dubbo.config.MethodConfig.convertMethodConfig2AyncInfo(methodConfig);
->>>>>>> 13c01efd
 
         assertEquals(methodInfo.getOninvokeMethod(), Person.class.getMethod("setName", String.class));
     }
