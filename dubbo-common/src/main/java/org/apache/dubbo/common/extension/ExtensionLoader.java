<<<<<<< HEAD
/*
 * Licensed to the Apache Software Foundation (ASF) under one or more
 * contributor license agreements.  See the NOTICE file distributed with
 * this work for additional information regarding copyright ownership.
 * The ASF licenses this file to You under the Apache License, Version 2.0
 * (the "License"); you may not use this file except in compliance with
 * the License.  You may obtain a copy of the License at
 *
 *     http://www.apache.org/licenses/LICENSE-2.0
 *
 * Unless required by applicable law or agreed to in writing, software
 * distributed under the License is distributed on an "AS IS" BASIS,
 * WITHOUT WARRANTIES OR CONDITIONS OF ANY KIND, either express or implied.
 * See the License for the specific language governing permissions and
 * limitations under the License.
 */
package org.apache.dubbo.common.extension;

import org.apache.dubbo.common.URL;
import org.apache.dubbo.common.extension.support.ActivateComparator;
import org.apache.dubbo.common.logger.Logger;
import org.apache.dubbo.common.logger.LoggerFactory;
import org.apache.dubbo.common.utils.ArrayUtils;
import org.apache.dubbo.common.utils.ClassUtils;
import org.apache.dubbo.common.utils.CollectionUtils;
import org.apache.dubbo.common.utils.ConcurrentHashSet;
import org.apache.dubbo.common.utils.ConfigUtils;
import org.apache.dubbo.common.utils.Holder;
import org.apache.dubbo.common.utils.ReflectUtils;
import org.apache.dubbo.common.utils.StringUtils;

import java.io.BufferedReader;
import java.io.InputStreamReader;
import java.lang.reflect.Method;
import java.lang.reflect.Modifier;
import java.nio.charset.StandardCharsets;
import java.util.ArrayList;
import java.util.Arrays;
import java.util.Collections;
import java.util.Enumeration;
import java.util.HashMap;
import java.util.List;
import java.util.Map;
import java.util.Set;
import java.util.TreeSet;
import java.util.concurrent.ConcurrentHashMap;
import java.util.concurrent.ConcurrentMap;
import java.util.regex.Pattern;

import static org.apache.dubbo.common.constants.CommonConstants.COMMA_SPLIT_PATTERN;
import static org.apache.dubbo.common.constants.CommonConstants.DEFAULT_KEY;
import static org.apache.dubbo.common.constants.CommonConstants.REMOVE_VALUE_PREFIX;

/**
 * 加载扩展点的核心
 * 自动注入依赖扩展点
 * 自动使用Wrapper对扩展点进行包装
 * 默认的扩展点是一个Adaptive实例
 * @see <a href="http://java.sun.com/j2se/1.5.0/docs/guide/jar/jar.html#Service%20Provider">Service Provider in Java 5</a>
 * @see org.apache.dubbo.common.extension.SPI
 * @see org.apache.dubbo.common.extension.Adaptive
 * @see org.apache.dubbo.common.extension.Activate
 */
public class ExtensionLoader<T> {

    private static final Logger logger = LoggerFactory.getLogger(ExtensionLoader.class);
	/**
	 * 放置配置文件
	 * 文件格式，下同：
	 * 扩展名称=扩展实现类的全限定名
	 */
    private static final String SERVICES_DIRECTORY = "META-INF/services/";
	/**
	 * 放置内部提供的扩展实现
	 */
    private static final String DUBBO_DIRECTORY = "META-INF/dubbo/";
	/**
	 * 放置配置文件
	 */
    private static final String DUBBO_INTERNAL_DIRECTORY = DUBBO_DIRECTORY + "internal/";
	/**
	 * 扩展名称的分隔符，默认使用","
	 */
    private static final Pattern NAME_SEPARATOR = Pattern.compile("\\s*[,]+\\s*");
	/**
	 * 扩展点加载器的集合
	 * key: 扩展接口
	 */
    private static final ConcurrentMap<Class<?>, ExtensionLoader<?>> EXTENSION_LOADERS = new ConcurrentHashMap<>();
	/**
	 * 扩展实现类集合
	 * key: 扩展实现类
	 * value: 扩展对象
	 */
    private static final ConcurrentMap<Class<?>, Object> EXTENSION_INSTANCES = new ConcurrentHashMap<>();
	/**
	 * 扩展接口
	 * 例如：Protocol
	 */
    private final Class<?> type;
	/**
	 * 对象工厂
	 * 用于调用{@link ExtensionLoader#injectExtension(Object)}方法，向扩展对象注入依赖属性
	 * 例如：StubProxyFactoryWrapper中有protocol属性
	 */
    private final ExtensionFactory objectFactory;
	/**
	 * 缓存扩展类和扩展名的映射
	 * 通过{@link ExtensionLoader#loadExtensionClasses()}方法加载
	 */
    private final ConcurrentMap<Class<?>, String> cachedNames = new ConcurrentHashMap<>();
	/**
	 * 缓存的扩展实现类集合
	 * 不包含如下两种类型：
	 * 1. 自适应扩展实现类，例如：AdaptiveExtensionFactory
	 * 2. 带唯一参数为扩展接口的构造方法实现类，或者说扩展Wrapper实现类，例如ProtocolFilterWrapper
	 * 扩展Wrapper实现类，会添加到{@link ExtensionLoader#cachedWrapperClasses}中
	 */
    private final Holder<Map<String, Class<?>>> cachedClasses = new Holder<>();
	/**
	 * 扩展名称与@Activate的映射
	 */
    private final Map<String, Object> cachedActivates = new ConcurrentHashMap<>();
	/**
	 * 缓存的扩展对象集合
	 * key: 扩展名称
	 * value: 扩展对象
	 * 例如：key: protocol value: DubboProtocol
	 * 通过{@link ExtensionLoader#loadExtensionClasses()}方法加载
	 */
	private final ConcurrentMap<String, Holder<Object>> cachedInstances = new ConcurrentHashMap<>();
	/**
	 * 缓存@Adaptive扩展对象
	 */
	private final Holder<Object> cachedAdaptiveInstance = new Holder<>();
	/**
	 * 缓存@Adaptive扩展对象的类
	 */
	private volatile Class<?> cachedAdaptiveClass = null;
	/**
	 * 缓存的默认扩展名称
	 */
	private String cachedDefaultName;
	/**
	 * 创建{@link ExtensionLoader#cachedAdaptiveInstance}时发生的异常
	 */
	private volatile Throwable createAdaptiveInstanceError;
	/**
	 * 扩展的Wrapper实现集合
	 * 带唯一参数为扩展接口的构造方法的实现类
	 * 通过{@link ExtensionLoader#loadExtensionClasses()}方法加载
	 */
    private Set<Class<?>> cachedWrapperClasses;
	/**
	 * 扩展名称与加载时发生的异常集合
	 * key: 扩展名称
	 * value: 扩展加载时的异常
	 */
    private Map<String, IllegalStateException> exceptions = new ConcurrentHashMap<>();

    private ExtensionLoader(Class<?> type) {
        this.type = type;
        objectFactory = (type == ExtensionFactory.class ? null : ExtensionLoader.getExtensionLoader(ExtensionFactory.class).getAdaptiveExtension());
    }

    private static <T> boolean withExtensionAnnotation(Class<T> type) {
        return type.isAnnotationPresent(SPI.class);
	}

	/**
	 * 获取指定接口类型的扩展加载器
	 */
	@SuppressWarnings("unchecked")
	public static <T> ExtensionLoader<T> getExtensionLoader(Class<T> type) {
		// 首先对指定接口类型进行校验
		if (type == null) {
			throw new IllegalArgumentException("Extension type == null");
		}
		if (!type.isInterface()) {
			throw new IllegalArgumentException("Extension type (" + type + ") is not an interface!");
		}
		if (!withExtensionAnnotation(type)) {
			throw new IllegalArgumentException("Extension type (" + type +
					") is not an extension, because it is NOT annotated with @" + SPI.class.getSimpleName() + "!");
		}
		// 先从缓存中获取指定接口类型的扩展加载器
		ExtensionLoader<T> loader = (ExtensionLoader<T>) EXTENSION_LOADERS.get(type);
		if (loader == null) {
			// 如果缓存里没有，就初始化一个对应的类加载器，并返回
			EXTENSION_LOADERS.putIfAbsent(type, new ExtensionLoader<T>(type));
			loader = (ExtensionLoader<T>) EXTENSION_LOADERS.get(type);
		}
		return loader;
	}

	/**
	 * 重置扩展加载器
	 * 目前仅用于测试目的使用
	 */
    public static void resetExtensionLoader(Class type) {
		// 获取指定类型的扩展加载器
        ExtensionLoader loader = EXTENSION_LOADERS.get(type);
        if (loader != null) {
			// 获取当前扩展加载器已经加载的类，从扩展实现类中移除
            Map<String, Class<?>> classes = loader.getExtensionClasses();
            for (Map.Entry<String, Class<?>> entry : classes.entrySet()) {
                EXTENSION_INSTANCES.remove(entry.getValue());
            }
            classes.clear();
			// 释放加载的类后，从扩展加载缓存集合中删除指定接口类型
            EXTENSION_LOADERS.remove(type);
        }
    }

    private static ClassLoader findClassLoader() {
		// 获取ExtensionLoader的类加载器
        return ClassUtils.getClassLoader(ExtensionLoader.class);
	}

	/**
	 * 根据指定的扩展加载器实例，获取扩展名称
	 */
	public String getExtensionName(T extensionInstance) {
		return getExtensionName(extensionInstance.getClass());
	}

    public String getExtensionName(Class<?> extensionClass) {
		// 获取所有的扩展类，如果还没有开始加载扩展类，就进行一次全量加载
		getExtensionClasses();
        return cachedNames.get(extensionClass);
	}

	/**
	 * 调用getActivateExtension()获取group=null的使用@Activate注解的扩展类
     * @param url url
     * @param key url parameter key which used to get extension point names
     * @return extension list which are activated.
     * @see #getActivateExtension(org.apache.dubbo.common.URL, String, String)
     */
    public List<T> getActivateExtension(URL url, String key) {
        return getActivateExtension(url, key, null);
	}

	/**
	 * 调用getActivateExtension()获取group=null，有多个扩展点名称的带有@Activate注解的扩展类
     * @param url    url
     * @param values extension point names
     * @return extension list which are activated
     * @see #getActivateExtension(org.apache.dubbo.common.URL, String[], String)
     */
    public List<T> getActivateExtension(URL url, String[] values) {
        return getActivateExtension(url, values, null);
	}

	/**
	 * 调用getActivateExtension()获取有多个扩展点名称的带有@Activate注解的扩展类
	 * 一个扩展点名称，通过分隔符分离成数组
     * @param url   url
     * @param key   url parameter key which used to get extension point names
     * @param group group
     * @return extension list which are activated.
     * @see #getActivateExtension(org.apache.dubbo.common.URL, String[], String)
     */
    public List<T> getActivateExtension(URL url, String key, String group) {
		// 获取URL中存储的扩展点的名称
        String value = url.getParameter(key);
        return getActivateExtension(url, StringUtils.isEmpty(value) ? null : COMMA_SPLIT_PATTERN.split(value), group);
	}

	/**
	 * 获取指定扩展点名称，使用@Activate注解的扩展类对象
     * @param url    url
     * @param values extension point names
     * @param group  group
     * @return extension list which are activated
     * @see org.apache.dubbo.common.extension.Activate
     */
    public List<T> getActivateExtension(URL url, String[] values, String group) {
        List<T> exts = new ArrayList<>();
        List<String> names = values == null ? new ArrayList<>(0) : Arrays.asList(values);
        if (!names.contains(REMOVE_VALUE_PREFIX + DEFAULT_KEY)) {
			// 获取加载的extensionClasses，使用注解的也在此过程中放入到了各自的集合中
            getExtensionClasses();
			// 遍历cachedActivates
            for (Map.Entry<String, Object> entry : cachedActivates.entrySet()) {
                String name = entry.getKey();
                Object activate = entry.getValue();

                String[] activateGroup, activateValue;
				// 因为存在两种注解，会分别进行判断
                if (activate instanceof Activate) {
                    activateGroup = ((Activate) activate).group();
                    activateValue = ((Activate) activate).value();
                } else if (activate instanceof com.alibaba.dubbo.common.extension.Activate) {
                    activateGroup = ((com.alibaba.dubbo.common.extension.Activate) activate).group();
                    activateValue = ((com.alibaba.dubbo.common.extension.Activate) activate).value();
                } else {
                    continue;
				}
				// group名称匹配
                if (isMatchGroup(group, activateGroup)
						// 名称匹配
                        && !names.contains(name)
                        && !names.contains(REMOVE_VALUE_PREFIX + name)
						// 扩展是否生效
                        && isActive(activateValue, url)) {
                    exts.add(getExtension(name));
                }
            }
            exts.sort(ActivateComparator.COMPARATOR);
        }
        List<T> usrs = new ArrayList<>();
        for (int i = 0; i < names.size(); i++) {
            String name = names.get(i);
            if (!name.startsWith(REMOVE_VALUE_PREFIX)
                    && !names.contains(REMOVE_VALUE_PREFIX + name)) {
                if (DEFAULT_KEY.equals(name)) {
                    if (!usrs.isEmpty()) {
                        exts.addAll(0, usrs);
                        usrs.clear();
                    }
                } else {
                    usrs.add(getExtension(name));
                }
            }
        }
        if (!usrs.isEmpty()) {
            exts.addAll(usrs);
        }
        return exts;
    }

    private boolean isMatchGroup(String group, String[] groups) {
        if (StringUtils.isEmpty(group)) {
            return true;
        }
        if (groups != null && groups.length > 0) {
            for (String g : groups) {
                if (group.equals(g)) {
                    return true;
                }
            }
        }
        return false;
	}

	/**
	 * 判断扩展是否生效
	 */
	private boolean isActive(String[] keys, URL url) {
		// 如果@Activate注解value没有赋值，代表注解是生效的
		if (keys.length == 0) {
			return true;
		}
		// 遍历找到URL中是否存在参数@Activate.value，并且参数值非空
		for (String key : keys) {
			for (Map.Entry<String, String> entry : url.getParameters().entrySet()) {
				String k = entry.getKey();
				String v = entry.getValue();
				if ((k.equals(key) || k.endsWith("." + key))
						&& ConfigUtils.isNotEmpty(v)) {
					return true;
				}
			}
		}
		return false;
	}

	/**
	 * 获取已经加载的扩展类对象，可能会返回null
	 * 此方法不会触发扩展类的加载，有就是有，没有就是没有
     * @see #getExtension(String)
     */
    @SuppressWarnings("unchecked")
    public T getLoadedExtension(String name) {
        if (StringUtils.isEmpty(name)) {
            throw new IllegalArgumentException("Extension name == null");
        }
        Holder<Object> holder = getOrCreateHolder(name);
        return (T) holder.get();
	}

	/**
	 * 获取或者创建存储扩展类实例的Holder
	 */
	private Holder<Object> getOrCreateHolder(String name) {
		// 先从缓存中获取
		Holder<Object> holder = cachedInstances.get(name);
		if (holder == null) {
			// 如果没有找到，创建一个默认的Holder
			cachedInstances.putIfAbsent(name, new Holder<>());
			holder = cachedInstances.get(name);
		}
		return holder;
	}

	/**
	 * 获取已经加载扩展类实例的集合
	 * 为了获取所有的扩展类对象，通常调用getSupportedExtensions()方法
	 * 此方法和getSupportedExtensions()方法类似
     * @see #getSupportedExtensions()
     */
    public Set<String> getLoadedExtensions() {
        return Collections.unmodifiableSet(new TreeSet<>(cachedInstances.keySet()));
    }

    public Object getLoadedAdaptiveExtensionInstances() {
        return cachedAdaptiveInstance.get();
	}

	/**
	 * 使用指定的名称获取扩展类
	 * 没有找到指定扩展名称，会抛出异常
     */
    @SuppressWarnings("unchecked")
    public T getExtension(String name) {
        if (StringUtils.isEmpty(name)) {
            throw new IllegalArgumentException("Extension name == null");
        }
        if ("true".equals(name)) {
			// 获取默认的扩展类
            return getDefaultExtension();
		}
		// 获取或者创建Holder
        final Holder<Object> holder = getOrCreateHolder(name);
        Object instance = holder.get();
        if (instance == null) {
            synchronized (holder) {
                instance = holder.get();
                if (instance == null) {
					// 如果holder不存在，代表是新创建的holder，我们为这个holder生成一个真实值
                    instance = createExtension(name);
                    holder.set(instance);
                }
            }
        }
        return (T) instance;
	}

	/**
	 * 配置默认扩展类的情况下，返回默认扩展类对象
	 * 没有配置默认扩展类对象，返回null
     */
    public T getDefaultExtension() {
		// 获取所有的扩展
        getExtensionClasses();
        if (StringUtils.isBlank(cachedDefaultName) || "true".equals(cachedDefaultName)) {
            return null;
		}
		// 获取默认的缓存扩展名称
        return getExtension(cachedDefaultName);
	}

	/**
	 * 是否包含指定的扩展名称
	 * 从extensionClass中获取
	 */
	public boolean hasExtension(String name) {
		if (StringUtils.isEmpty(name)) {
			throw new IllegalArgumentException("Extension name == null");
		}
		Class<?> c = this.getExtensionClass(name);
		return c != null;
	}

	/**
	 * 获取目前支持的所有的扩展名称
	 */
	public Set<String> getSupportedExtensions() {
		Map<String, Class<?>> clazzes = getExtensionClasses();
		return Collections.unmodifiableSet(new TreeSet<>(clazzes.keySet()));
	}

	/**
	 * 获取默认的扩展名称
	 * 如果没有配置，返回null
     */
    public String getDefaultExtensionName() {
        getExtensionClasses();
        return cachedDefaultName;
	}

	/**
	 * 添加一个扩展
     * @param name  extension name
     * @param clazz extension class
     * @throws IllegalStateException when extension with the same name has already been registered.
     */
    public void addExtension(String name, Class<?> clazz) {
		// 首先看是否需要全量加载扩展类
        getExtensionClasses(); // load classes
		// 添加的扩展类型，必须是当前扩展加载器的子类或者同种类型
        if (!type.isAssignableFrom(clazz)) {
            throw new IllegalStateException("Input type " +
                    clazz + " doesn't implement the Extension " + type);
		}
		// 加载的扩展类不能是接口
        if (clazz.isInterface()) {
            throw new IllegalStateException("Input type " +
                    clazz + " can't be interface!");
		}
		// 扩展类没有使用@Adaptive注解的情况下，进行添加
        if (!clazz.isAnnotationPresent(Adaptive.class)) {
            if (StringUtils.isBlank(name)) {
                throw new IllegalStateException("Extension name is blank (Extension " + type + ")!");
			}
			// 如果已经加载，则会抛出异常
            if (cachedClasses.get().containsKey(name)) {
                throw new IllegalStateException("Extension name " +
                        name + " already exists (Extension " + type + ")!");
			}
			// 如果没有加载，放入到缓存中
			// 放入到扩展类-扩展名称缓存中
            cachedNames.put(clazz, name);
			// 放入到扩展名称-扩展类缓存中
            cachedClasses.get().put(name, clazz);
		} else {
			// 如果当前扩展加载器已经缓存一个使用@Adaptive注解的类，抛出异常
            if (cachedAdaptiveClass != null) {
                throw new IllegalStateException("Adaptive Extension already exists (Extension " + type + ")!");
			}
			// 如果当前扩展加载器没有缓存使用@Adaptive注解的类，缓存添加的扩展类
            cachedAdaptiveClass = clazz;
        }
	}

	/**
	 * 替换已经存在的扩展类
	 * 已经废弃
     * @param name  extension name
     * @param clazz extension class
     * @throws IllegalStateException when extension to be placed doesn't exist
     * @deprecated not recommended any longer, and use only when test
     */
    @Deprecated
    public void replaceExtension(String name, Class<?> clazz) {
        getExtensionClasses(); // load classes

        if (!type.isAssignableFrom(clazz)) {
            throw new IllegalStateException("Input type " +
                    clazz + " doesn't implement Extension " + type);
        }
        if (clazz.isInterface()) {
            throw new IllegalStateException("Input type " +
                    clazz + " can't be interface!");
        }

        if (!clazz.isAnnotationPresent(Adaptive.class)) {
            if (StringUtils.isBlank(name)) {
                throw new IllegalStateException("Extension name is blank (Extension " + type + ")!");
            }
            if (!cachedClasses.get().containsKey(name)) {
                throw new IllegalStateException("Extension name " +
                        name + " doesn't exist (Extension " + type + ")!");
            }

            cachedNames.put(clazz, name);
            cachedClasses.get().put(name, clazz);
            cachedInstances.remove(name);
        } else {
            if (cachedAdaptiveClass == null) {
                throw new IllegalStateException("Adaptive Extension doesn't exist (Extension " + type + ")!");
            }

            cachedAdaptiveClass = clazz;
            cachedAdaptiveInstance.set(null);
		}
	}

	/**
	 * 取使用@Adaptive注解的扩展类实例
	 */
	@SuppressWarnings("unchecked")
	public T getAdaptiveExtension() {
		// 判断缓存中是否有实例
		Object instance = cachedAdaptiveInstance.get();
		if (instance == null) {
			// 抛出在创建createAdaptiveInstance时发生的异常
			if (createAdaptiveInstanceError != null) {
				throw new IllegalStateException("Failed to create adaptive instance: " +
						createAdaptiveInstanceError.toString(),
						createAdaptiveInstanceError);
			}
			// 加持双重校验锁，创建使用@Adaptice注解的实例，并设置为缓存对象
			synchronized (cachedAdaptiveInstance) {
				instance = cachedAdaptiveInstance.get();
				if (instance == null) {
					try {
						instance = createAdaptiveExtension();
						cachedAdaptiveInstance.set(instance);
					} catch (Throwable t) {
						createAdaptiveInstanceError = t;
						throw new IllegalStateException("Failed to create adaptive instance: " + t.toString(), t);
					}
				}
			}
		}

		return (T) instance;
	}

	/**
	 * 查找指定扩展名称，是否发生了异常
	 */
	private void findException(String name) {
		// 从加载时发生的异常中，看是否能获取对应名称的异常
		for (Map.Entry<String, IllegalStateException> entry : exceptions.entrySet()) {
			if (entry.getKey().toLowerCase().contains(name.toLowerCase())) {
				throw entry.getValue();
			}
		}
	}

    private IllegalStateException noExtensionException(String name) {
        StringBuilder buf = new StringBuilder("No such extension " + type.getName() + " by name " + name);


        int i = 1;
        for (Map.Entry<String, IllegalStateException> entry : exceptions.entrySet()) {
            if (i == 1) {
                buf.append(", possible causes: ");
            }

            buf.append("\r\n(");
            buf.append(i++);
            buf.append(") ");
            buf.append(entry.getKey());
            buf.append(":\r\n");
            buf.append(StringUtils.toString(entry.getValue()));
        }
        return new IllegalStateException(buf.toString());
	}

	/**
	 * 创建扩展类对象
	 */
	@SuppressWarnings("unchecked")
	private T createExtension(String name) {
		// 校验，并抛出异常
		findException(name);
		// 从全部扩展中获取指定扩展名称的扩展类
		Class<?> clazz = getExtensionClasses().get(name);
		if (clazz == null) {
			throw noExtensionException(name);
		}
		try {
			// 根据扩展类，从缓存中获取扩展类的对象实例
			T instance = (T) EXTENSION_INSTANCES.get(clazz);
			if (instance == null) {
				// 如果实例不存在，则创建一个实例
				EXTENSION_INSTANCES.putIfAbsent(clazz, clazz.newInstance());
				instance = (T) EXTENSION_INSTANCES.get(clazz);
			}
			// 注入扩展类依赖的属性
			injectExtension(instance);
			// 获取使用Wrapper包装的扩展类集合
			Set<Class<?>> wrapperClasses = cachedWrapperClasses;
			if (CollectionUtils.isNotEmpty(wrapperClasses)) {
				for (Class<?> wrapperClass : wrapperClasses) {
					// 注入Wrapper对象实例
					instance = injectExtension((T) wrapperClass.getConstructor(type).newInstance(instance));
				}
			}
			// 返回创建的扩展类对象
			return instance;
		} catch (Throwable t) {
			throw new IllegalStateException("Extension instance (name: " + name + ", class: " +
					type + ") couldn't be instantiated: " + t.getMessage(), t);
		}
	}

	/**
	 * 注入依赖的属性
	 */
	private T injectExtension(T instance) {

		if (objectFactory == null) {
			return instance;
		}

		try {
			for (Method method : instance.getClass().getMethods()) {
				if (!isSetter(method)) {
					continue;
				}
				// 如果扩展属于无需注入类型，不进行注入
				if (method.getAnnotation(DisableInject.class) != null) {
					continue;
				}
				// 既不是setter方法，也没有使用@DisableInject注解
				// 获取方法的第一个参数类型
				Class<?> pt = method.getParameterTypes()[0];
				if (ReflectUtils.isPrimitives(pt)) {
					continue;
				}
				// 如果第一个参数类型是原始类型
				try {
					// 获取这个方法需要setter的属性
					String property = getSetterProperty(method);
					// 获取属性对象
					Object object = objectFactory.getExtension(pt, property);
					// 设置属性值
					if (object != null) {
						method.invoke(instance, object);
					}
				} catch (Exception e) {
					logger.error("Failed to inject via method " + method.getName()
							+ " of interface " + type.getName() + ": " + e.getMessage(), e);
				}

			}
		} catch (Exception e) {
			logger.error(e.getMessage(), e);
		}
		return instance;
	}

    /**
     * get properties name for setter, for instance: setVersion, return "version"
     * <p>
     * return "", if setter name with length less than 3
     */
    private String getSetterProperty(Method method) {
        return method.getName().length() > 3 ? method.getName().substring(3, 4).toLowerCase() + method.getName().substring(4) : "";
    }

    /**
     * return true if and only if:
     * <p>
     * 1, public
     * <p>
     * 2, name starts with "set"
     * <p>
     * 3, only has one parameter
     */
    private boolean isSetter(Method method) {
        return method.getName().startsWith("set")
                && method.getParameterTypes().length == 1
                && Modifier.isPublic(method.getModifiers());
	}

	/**
	 * 获取指定扩展名称的扩展类类型
	 */
	private Class<?> getExtensionClass(String name) {
		if (type == null) {
			throw new IllegalArgumentException("Extension type == null");
		}
		if (name == null) {
			throw new IllegalArgumentException("Extension name == null");
		}
		return getExtensionClasses().get(name);
	}

	/**
	 * 获取或加载所有的扩展类
	 */
	private Map<String, Class<?>> getExtensionClasses() {
		// 首先获取缓存的扩展类集合
		Map<String, Class<?>> classes = cachedClasses.get();
		// 如果没有对应的缓存，加持双重校验锁的情况下，进行重新加载
		if (classes == null) {
			synchronized (cachedClasses) {
				classes = cachedClasses.get();
				if (classes == null) {
					classes = loadExtensionClasses();
					cachedClasses.set(classes);
				}
			}
		}
		return classes;
	}

	/**
	 * 在getExtensionClasses()中已经加锁
     */
    private Map<String, Class<?>> loadExtensionClasses() {
        cacheDefaultExtensionName();
		// 扫描下面三个路径
        Map<String, Class<?>> extensionClasses = new HashMap<>();
        loadDirectory(extensionClasses, DUBBO_INTERNAL_DIRECTORY, type.getName());
        loadDirectory(extensionClasses, DUBBO_INTERNAL_DIRECTORY, type.getName().replace("org.apache", "com.alibaba"));
        loadDirectory(extensionClasses, DUBBO_DIRECTORY, type.getName());
        loadDirectory(extensionClasses, DUBBO_DIRECTORY, type.getName().replace("org.apache", "com.alibaba"));
        loadDirectory(extensionClasses, SERVICES_DIRECTORY, type.getName());
        loadDirectory(extensionClasses, SERVICES_DIRECTORY, type.getName().replace("org.apache", "com.alibaba"));
        return extensionClasses;
	}

	/**
	 * 缓存默认的扩展名称
     */
    private void cacheDefaultExtensionName() {
		// 扩展类必须使用@SPI注解
        final SPI defaultAnnotation = type.getAnnotation(SPI.class);
        if (defaultAnnotation == null) {
            return;
		}

		// 获取@SPI注解中的名称
        String value = defaultAnnotation.value();
        if ((value = value.trim()).length() > 0) {
            String[] names = NAME_SEPARATOR.split(value);
            if (names.length > 1) {
                throw new IllegalStateException("More than 1 default extension name on extension " + type.getName()
                        + ": " + Arrays.toString(names));
			}
			// 只允许有一个名称
            if (names.length == 1) {
                cachedDefaultName = names[0];
            }
		}
	}

	/**
	 * 从指定目录加载扩展类
	 */
	private void loadDirectory(Map<String, Class<?>> extensionClasses, String dir, String type) {
		String fileName = dir + type;
		try {
			Enumeration<java.net.URL> urls;
			ClassLoader classLoader = findClassLoader();
			// 在当前环境能找到类加载器的情况下，使用当前环境的类加载器
			if (classLoader != null) {
				urls = classLoader.getResources(fileName);
			} else {
				// 默认使用系统类加载器
				urls = ClassLoader.getSystemResources(fileName);
			}
			// 获取fileName下的地址路径
			if (urls != null) {
				// 遍历地址路径
				while (urls.hasMoreElements()) {
					java.net.URL resourceURL = urls.nextElement();
					// 加载每个地址路径的资源
					loadResource(extensionClasses, classLoader, resourceURL);
				}
			}
		} catch (Throwable t) {
			logger.error("Exception occurred when loading extension class (interface: " +
					type + ", description file: " + fileName + ").", t);
		}
	}

	/**
	 * 加载每个地址路径的资源
	 */
	private void loadResource(Map<String, Class<?>> extensionClasses, ClassLoader classLoader, java.net.URL resourceURL) {
		try {
			// 使用UTF-8的形式，按行进行读取
			try (BufferedReader reader = new BufferedReader(new InputStreamReader(resourceURL.openStream(), StandardCharsets.UTF_8))) {
				String line;
				while ((line = reader.readLine()) != null) {
					// 去掉"#"及之后的字符
					final int ci = line.indexOf('#');
					if (ci >= 0) {
						line = line.substring(0, ci);
					}
					line = line.trim();
					if (line.length() > 0) {
						try {
							String name = null;
							// 截取"="，前面为扩展名称，后面为扩展的全限定名
							int i = line.indexOf('=');
							if (i > 0) {
								name = line.substring(0, i).trim();
								line = line.substring(i + 1).trim();
							}
							if (line.length() > 0) {
								// 截取类名后加载类
								loadClass(extensionClasses, resourceURL, Class.forName(line, true, classLoader), name);
							}
						} catch (Throwable t) {
							IllegalStateException e = new IllegalStateException("Failed to load extension class (interface: " + type + ", class line: " + line + ") in " + resourceURL + ", cause: " + t.getMessage(), t);
							exceptions.put(line, e);
						}
					}
				}
			}
		} catch (Throwable t) {
			logger.error("Exception occurred when loading extension class (interface: " +
					type + ", class file: " + resourceURL + ") in " + resourceURL, t);
		}
	}

	/**
	 * 加载指定的类
	 */
	private void loadClass(Map<String, Class<?>> extensionClasses, java.net.URL resourceURL, Class<?> clazz, String name) throws NoSuchMethodException {
		// 判断当前类加载器加载的是不是和类加载器加载过得是不是子父关系或者相同Class类型
		if (!type.isAssignableFrom(clazz)) {
			throw new IllegalStateException("Error occurred when loading extension class (interface: " +
					type + ", class line: " + clazz.getName() + "), class "
					+ clazz.getName() + " is not subtype of interface.");
		}
		// 如果使用了@Adaptive，往cachedAdaptiveClass中写一份缓存
		if (clazz.isAnnotationPresent(Adaptive.class)) {
			cacheAdaptiveClass(clazz);
		} else if (isWrapperClass(clazz)) {
			// 或是使用Wrapper类型进行了包装
			cacheWrapperClass(clazz);
		} else {
			// 既没有使用@Adaptive注解，也没有使用Wrapper进行包装
			// 获取指定加载类型的默认构造方法
			clazz.getConstructor();
			// 如果没有指定的扩展类名称，使用注解里的value或者类的名称
			if (StringUtils.isEmpty(name)) {
				name = findAnnotationName(clazz);
				if (name.length() == 0) {
					throw new IllegalStateException("No such extension name for the class " + clazz.getName() + " in the config " + resourceURL);
				}
			}
			// 使用","分割name，因为可能存在一行记录多个类
			String[] names = NAME_SEPARATOR.split(name);
			// 有类需要加载
			if (ArrayUtils.isNotEmpty(names)) {
				// 缓存使用@Activate注解的扩展
				cacheActivateClass(clazz, names[0]);
				for (String n : names) {
					// 缓存扩展类和扩展名称集合
					cacheName(clazz, n);
					// 缓存扩展名称和扩展类的集合
					saveInExtensionClass(extensionClasses, clazz, n);
				}
			}
		}
	}

	/**
	 * 缓存扩展类-扩展名称
     */
    private void cacheName(Class<?> clazz, String name) {
        if (!cachedNames.containsKey(clazz)) {
            cachedNames.put(clazz, name);
        }
	}

	/**
	 * 将扩展名称和扩展类放入到extensionClasses中
     */
    private void saveInExtensionClass(Map<String, Class<?>> extensionClasses, Class<?> clazz, String name) {
        Class<?> c = extensionClasses.get(name);
        if (c == null) {
            extensionClasses.put(name, clazz);
        } else if (c != clazz) {
            throw new IllegalStateException("Duplicate extension " + type.getName() + " name " + name + " on " + c.getName() + " and " + clazz.getName());
        }
	}

	/**
	 * 缓存使用@Activate注解的类
     */
    private void cacheActivateClass(Class<?> clazz, String name) {
		// 判断类不是有@Activate注解
        Activate activate = clazz.getAnnotation(Activate.class);
        if (activate != null) {
			// 使用@Activate注解，放入到扩展名称-@Activate集合中
            cachedActivates.put(name, activate);
		} else {
			// 兼容旧版本的@Activate注解
            com.alibaba.dubbo.common.extension.Activate oldActivate = clazz.getAnnotation(com.alibaba.dubbo.common.extension.Activate.class);
            if (oldActivate != null) {
                cachedActivates.put(name, oldActivate);
            }
        }
	}

	/**
	 * 缓存使用@Adaptive注解的扩展类
     */
    private void cacheAdaptiveClass(Class<?> clazz) {
        if (cachedAdaptiveClass == null) {
            cachedAdaptiveClass = clazz;
        } else if (!cachedAdaptiveClass.equals(clazz)) {
            throw new IllegalStateException("More than 1 adaptive class found: "
                    + cachedAdaptiveClass.getName()
                    + ", " + clazz.getName());
        }
	}

	/**
	 * 缓存使用Wrapper包装的扩展类
	 * 比如: ProtocolFilterWrapper, ProtocalListenerWrapper
     */
    private void cacheWrapperClass(Class<?> clazz) {
        if (cachedWrapperClasses == null) {
            cachedWrapperClasses = new ConcurrentHashSet<>();
        }
        cachedWrapperClasses.add(clazz);
	}

	/**
	 * 判断指定类是不是Wrapper类
     */
    private boolean isWrapperClass(Class<?> clazz) {
		try {
			// 如果这个类，拥有一个指定加载类型为唯一参数的构造方法，就证明是一个wrapper
            clazz.getConstructor(type);
            return true;
        } catch (NoSuchMethodException e) {
            return false;
		}
	}

	/**
	 * 获取注解的名称
	 */
	@SuppressWarnings("deprecation")
	private String findAnnotationName(Class<?> clazz) {
		// 如果使用extension注解，并且注解中给出了value的值
		org.apache.dubbo.common.Extension extension = clazz.getAnnotation(org.apache.dubbo.common.Extension.class);
		if (extension != null) {
			return extension.value();
		}
		// 获取类的简单名称
		String name = clazz.getSimpleName();
		// 如果类名是以指定的类型结尾的
		if (name.endsWith(type.getSimpleName())) {
			// 就取指定类型前面的部分
			name = name.substring(0, name.length() - type.getSimpleName().length());
		}
		// 使用小写
		return name.toLowerCase();
	}

	/**
	 * 创建使用@Adaptive注解的扩展类对象
	 */
	@SuppressWarnings("unchecked")
	private T createAdaptiveExtension() {
		try {
			// 注入对应扩展类的属性
			return injectExtension((T) getAdaptiveExtensionClass().newInstance());
		} catch (Exception e) {
			throw new IllegalStateException("Can't create adaptive extension " + type + ", cause: " + e.getMessage(), e);
		}
	}

	/**
	 * 获取使用@Adaptive注解的扩展类
	 */
	private Class<?> getAdaptiveExtensionClass() {
		getExtensionClasses();
		if (cachedAdaptiveClass != null) {
			return cachedAdaptiveClass;
		}
		// 如果没有缓存，则创建一个使用@Adaptive注解的扩展类
		return cachedAdaptiveClass = createAdaptiveExtensionClass();
	}

	/**
	 * 创建一个使用@Adaptive注解的扩展类
	 */
	private Class<?> createAdaptiveExtensionClass() {
		// 生成@Adaptive注解代码的字符串
		String code = new AdaptiveClassCodeGenerator(type, cachedDefaultName).generate();
		ClassLoader classLoader = findClassLoader();
		org.apache.dubbo.common.compiler.Compiler compiler = ExtensionLoader.getExtensionLoader(org.apache.dubbo.common.compiler.Compiler.class).getAdaptiveExtension();
		// 编译这段代码
		return compiler.compile(code, classLoader);
	}

    @Override
    public String toString() {
        return this.getClass().getName() + "[" + type.getName() + "]";
    }

}
=======
/*
 * Licensed to the Apache Software Foundation (ASF) under one or more
 * contributor license agreements.  See the NOTICE file distributed with
 * this work for additional information regarding copyright ownership.
 * The ASF licenses this file to You under the Apache License, Version 2.0
 * (the "License"); you may not use this file except in compliance with
 * the License.  You may obtain a copy of the License at
 *
 *     http://www.apache.org/licenses/LICENSE-2.0
 *
 * Unless required by applicable law or agreed to in writing, software
 * distributed under the License is distributed on an "AS IS" BASIS,
 * WITHOUT WARRANTIES OR CONDITIONS OF ANY KIND, either express or implied.
 * See the License for the specific language governing permissions and
 * limitations under the License.
 */
package org.apache.dubbo.common.extension;

import org.apache.dubbo.common.Extension;
import org.apache.dubbo.common.URL;
import org.apache.dubbo.common.beans.support.InstantiationStrategy;
import org.apache.dubbo.common.compact.Dubbo2ActivateUtils;
import org.apache.dubbo.common.compact.Dubbo2CompactUtils;
import org.apache.dubbo.common.context.Lifecycle;
import org.apache.dubbo.common.extension.support.ActivateComparator;
import org.apache.dubbo.common.extension.support.WrapperComparator;
import org.apache.dubbo.common.lang.Prioritized;
import org.apache.dubbo.common.logger.ErrorTypeAwareLogger;
import org.apache.dubbo.common.logger.LoggerFactory;
import org.apache.dubbo.common.resource.Disposable;
import org.apache.dubbo.common.utils.ArrayUtils;
import org.apache.dubbo.common.utils.ClassLoaderResourceLoader;
import org.apache.dubbo.common.utils.ClassUtils;
import org.apache.dubbo.common.utils.CollectionUtils;
import org.apache.dubbo.common.utils.ConcurrentHashSet;
import org.apache.dubbo.common.utils.ConfigUtils;
import org.apache.dubbo.common.utils.Holder;
import org.apache.dubbo.common.utils.NativeUtils;
import org.apache.dubbo.common.utils.ReflectUtils;
import org.apache.dubbo.common.utils.StringUtils;
import org.apache.dubbo.rpc.model.ApplicationModel;
import org.apache.dubbo.rpc.model.FrameworkModel;
import org.apache.dubbo.rpc.model.ModuleModel;
import org.apache.dubbo.rpc.model.ScopeModel;
import org.apache.dubbo.rpc.model.ScopeModelAccessor;
import org.apache.dubbo.rpc.model.ScopeModelAware;

import java.io.BufferedReader;
import java.io.IOException;
import java.io.InputStream;
import java.io.InputStreamReader;
import java.lang.annotation.Annotation;
import java.lang.ref.SoftReference;
import java.lang.reflect.Constructor;
import java.lang.reflect.Method;
import java.lang.reflect.Modifier;
import java.nio.charset.StandardCharsets;
import java.util.ArrayList;
import java.util.Arrays;
import java.util.Collections;
import java.util.Enumeration;
import java.util.HashMap;
import java.util.HashSet;
import java.util.LinkedHashMap;
import java.util.LinkedHashSet;
import java.util.LinkedList;
import java.util.List;
import java.util.Map;
import java.util.Objects;
import java.util.Properties;
import java.util.ServiceLoader;
import java.util.Set;
import java.util.TreeMap;
import java.util.TreeSet;
import java.util.concurrent.ConcurrentHashMap;
import java.util.concurrent.ConcurrentMap;
import java.util.concurrent.atomic.AtomicBoolean;
import java.util.regex.Pattern;
import java.util.stream.Collectors;

import static java.util.Arrays.asList;
import static java.util.ServiceLoader.load;
import static java.util.stream.StreamSupport.stream;
import static org.apache.dubbo.common.constants.CommonConstants.COMMA_SPLIT_PATTERN;
import static org.apache.dubbo.common.constants.CommonConstants.DEFAULT_KEY;
import static org.apache.dubbo.common.constants.CommonConstants.REMOVE_VALUE_PREFIX;
import static org.apache.dubbo.common.constants.LoggerCodeConstants.COMMON_ERROR_LOAD_EXTENSION;
import static org.apache.dubbo.common.constants.LoggerCodeConstants.CONFIG_FAILED_LOAD_ENV_VARIABLE;

/**
 * {@link org.apache.dubbo.rpc.model.ApplicationModel}, {@code DubboBootstrap} and this class are
 * at present designed to be singleton or static (by itself totally static or uses some static fields).
 * So the instances returned from them are of process or classloader scope. If you want to support
 * multiple dubbo servers in a single process, you may need to refactor these three classes.
 * <p>
 * Load dubbo extensions
 * <ul>
 * <li>auto inject dependency extension </li>
 * <li>auto wrap extension in wrapper </li>
 * <li>default extension is an adaptive instance</li>
 * </ul>
 *
 * @see <a href="http://java.sun.com/j2se/1.5.0/docs/guide/jar/jar.html#Service%20Provider">Service Provider in Java 5</a>
 * @see org.apache.dubbo.common.extension.SPI
 * @see org.apache.dubbo.common.extension.Adaptive
 * @see org.apache.dubbo.common.extension.Activate
 */
public class ExtensionLoader<T> {

    private static final ErrorTypeAwareLogger logger = LoggerFactory.getErrorTypeAwareLogger(ExtensionLoader.class);

    private static final Pattern NAME_SEPARATOR = Pattern.compile("\\s*[,]+\\s*");
    private static final String SPECIAL_SPI_PROPERTIES = "special_spi.properties";

    private final ConcurrentMap<Class<?>, Object> extensionInstances = new ConcurrentHashMap<>(64);

    private final Class<?> type;

    private final ExtensionInjector injector;

    private final ConcurrentMap<Class<?>, String> cachedNames = new ConcurrentHashMap<>();

    private final Holder<Map<String, Class<?>>> cachedClasses = new Holder<>();

    private final Map<String, Object> cachedActivates = Collections.synchronizedMap(new LinkedHashMap<>());
    private final Map<String, Set<String>> cachedActivateGroups = Collections.synchronizedMap(new LinkedHashMap<>());
    private final Map<String, String[][]> cachedActivateValues = Collections.synchronizedMap(new LinkedHashMap<>());
    private final ConcurrentMap<String, Holder<Object>> cachedInstances = new ConcurrentHashMap<>();
    private final Holder<Object> cachedAdaptiveInstance = new Holder<>();
    private volatile Class<?> cachedAdaptiveClass = null;
    private String cachedDefaultName;
    private volatile Throwable createAdaptiveInstanceError;

    private Set<Class<?>> cachedWrapperClasses;

    private final Map<String, IllegalStateException> exceptions = new ConcurrentHashMap<>();

    private static volatile LoadingStrategy[] strategies = loadLoadingStrategies();

    private static final Map<String, String> specialSPILoadingStrategyMap = getSpecialSPILoadingStrategyMap();

    private static SoftReference<Map<java.net.URL, List<String>>> urlListMapCache =
            new SoftReference<>(new ConcurrentHashMap<>());

    private static final List<String> ignoredInjectMethodsDesc = getIgnoredInjectMethodsDesc();

    /**
     * Record all unacceptable exceptions when using SPI
     */
    private final Set<String> unacceptableExceptions = new ConcurrentHashSet<>();

    private final ExtensionDirector extensionDirector;
    private final List<ExtensionPostProcessor> extensionPostProcessors;
    private InstantiationStrategy instantiationStrategy;
    private final ActivateComparator activateComparator;
    private final ScopeModel scopeModel;
    private final AtomicBoolean destroyed = new AtomicBoolean();

    public static void setLoadingStrategies(LoadingStrategy... strategies) {
        if (ArrayUtils.isNotEmpty(strategies)) {
            ExtensionLoader.strategies = strategies;
        }
    }

    /**
     * Load all {@link Prioritized prioritized} {@link LoadingStrategy Loading Strategies} via {@link ServiceLoader}
     *
     * @return non-null
     * @since 2.7.7
     */
    private static LoadingStrategy[] loadLoadingStrategies() {
        return stream(load(LoadingStrategy.class).spliterator(), false).sorted().toArray(LoadingStrategy[]::new);
    }

    /**
     * some spi are implements by dubbo framework only and scan multi classloaders resources may cause
     * application startup very slow
     *
     * @return
     */
    private static Map<String, String> getSpecialSPILoadingStrategyMap() {
        Map map = new ConcurrentHashMap<>();
        Properties properties = loadProperties(ExtensionLoader.class.getClassLoader(), SPECIAL_SPI_PROPERTIES);
        map.putAll(properties);
        return map;
    }

    /**
     * Get all {@link LoadingStrategy Loading Strategies}
     *
     * @return non-null
     * @see LoadingStrategy
     * @see Prioritized
     * @since 2.7.7
     */
    public static List<LoadingStrategy> getLoadingStrategies() {
        return asList(strategies);
    }

    private static List<String> getIgnoredInjectMethodsDesc() {
        List<String> ignoreInjectMethodsDesc = new ArrayList<>();
        Arrays.stream(ScopeModelAware.class.getMethods())
                .map(ReflectUtils::getDesc)
                .forEach(ignoreInjectMethodsDesc::add);
        Arrays.stream(ExtensionAccessorAware.class.getMethods())
                .map(ReflectUtils::getDesc)
                .forEach(ignoreInjectMethodsDesc::add);
        return ignoreInjectMethodsDesc;
    }

    ExtensionLoader(Class<?> type, ExtensionDirector extensionDirector, ScopeModel scopeModel) {
        this.type = type;
        this.extensionDirector = extensionDirector;
        this.extensionPostProcessors = extensionDirector.getExtensionPostProcessors();
        initInstantiationStrategy();
        this.injector = (type == ExtensionInjector.class
                ? null
                : extensionDirector.getExtensionLoader(ExtensionInjector.class).getAdaptiveExtension());
        this.activateComparator = new ActivateComparator(extensionDirector);
        this.scopeModel = scopeModel;
    }

    private void initInstantiationStrategy() {
        instantiationStrategy = extensionPostProcessors.stream()
                .filter(extensionPostProcessor -> extensionPostProcessor instanceof ScopeModelAccessor)
                .map(extensionPostProcessor -> new InstantiationStrategy((ScopeModelAccessor) extensionPostProcessor))
                .findFirst()
                .orElse(new InstantiationStrategy());
    }

    /**
     * @see ApplicationModel#getExtensionDirector()
     * @see FrameworkModel#getExtensionDirector()
     * @see ModuleModel#getExtensionDirector()
     * @see ExtensionDirector#getExtensionLoader(java.lang.Class)
     * @deprecated get extension loader from extension director of some module.
     */
    @Deprecated
    public static <T> ExtensionLoader<T> getExtensionLoader(Class<T> type) {
        return ApplicationModel.defaultModel().getDefaultModule().getExtensionLoader(type);
    }

    @Deprecated
    public static void resetExtensionLoader(Class type) {}

    public void destroy() {
        if (!destroyed.compareAndSet(false, true)) {
            return;
        }
        // destroy raw extension instance
        extensionInstances.forEach((type, instance) -> {
            if (instance instanceof Disposable) {
                Disposable disposable = (Disposable) instance;
                try {
                    disposable.destroy();
                } catch (Exception e) {
                    logger.error(COMMON_ERROR_LOAD_EXTENSION, "", "", "Error destroying extension " + disposable, e);
                }
            }
        });
        extensionInstances.clear();

        // destroy wrapped extension instance
        for (Holder<Object> holder : cachedInstances.values()) {
            Object wrappedInstance = holder.get();
            if (wrappedInstance instanceof Disposable) {
                Disposable disposable = (Disposable) wrappedInstance;
                try {
                    disposable.destroy();
                } catch (Exception e) {
                    logger.error(COMMON_ERROR_LOAD_EXTENSION, "", "", "Error destroying extension " + disposable, e);
                }
            }
        }
        cachedInstances.clear();
    }

    private void checkDestroyed() {
        if (destroyed.get()) {
            throw new IllegalStateException("ExtensionLoader is destroyed: " + type);
        }
    }

    public String getExtensionName(T extensionInstance) {
        return getExtensionName(extensionInstance.getClass());
    }

    public String getExtensionName(Class<?> extensionClass) {
        getExtensionClasses(); // load class
        return cachedNames.get(extensionClass);
    }

    /**
     * This is equivalent to {@code getActivateExtension(url, key, null)}
     *
     * @param url url
     * @param key url parameter key which used to get extension point names
     * @return extension list which are activated.
     * @see #getActivateExtension(org.apache.dubbo.common.URL, String, String)
     */
    public List<T> getActivateExtension(URL url, String key) {
        return getActivateExtension(url, key, null);
    }

    /**
     * This is equivalent to {@code getActivateExtension(url, values, null)}
     *
     * @param url    url
     * @param values extension point names
     * @return extension list which are activated
     * @see #getActivateExtension(org.apache.dubbo.common.URL, String[], String)
     */
    public List<T> getActivateExtension(URL url, String[] values) {
        return getActivateExtension(url, values, null);
    }

    /**
     * This is equivalent to {@code getActivateExtension(url, url.getParameter(key).split(","), null)}
     *
     * @param url   url
     * @param key   url parameter key which used to get extension point names
     * @param group group
     * @return extension list which are activated.
     * @see #getActivateExtension(org.apache.dubbo.common.URL, String[], String)
     */
    public List<T> getActivateExtension(URL url, String key, String group) {
        String value = url.getParameter(key);
        return getActivateExtension(url, StringUtils.isEmpty(value) ? null : COMMA_SPLIT_PATTERN.split(value), group);
    }

    /**
     * Get activate extensions.
     *
     * @param url    url
     * @param values extension point names
     * @param group  group
     * @return extension list which are activated
     * @see org.apache.dubbo.common.extension.Activate
     */
    @SuppressWarnings("deprecation")
    public List<T> getActivateExtension(URL url, String[] values, String group) {
        checkDestroyed();
        // solve the bug of using @SPI's wrapper method to report a null pointer exception.
        Map<Class<?>, T> activateExtensionsMap = new TreeMap<>(activateComparator);
        List<String> names = values == null
                ? new ArrayList<>(0)
                : Arrays.stream(values).map(StringUtils::trim).collect(Collectors.toList());
        Set<String> namesSet = new HashSet<>(names);
        if (!namesSet.contains(REMOVE_VALUE_PREFIX + DEFAULT_KEY)) {
            if (cachedActivateGroups.size() == 0) {
                synchronized (cachedActivateGroups) {
                    // cache all extensions
                    if (cachedActivateGroups.size() == 0) {
                        getExtensionClasses();
                        for (Map.Entry<String, Object> entry : cachedActivates.entrySet()) {
                            String name = entry.getKey();
                            Object activate = entry.getValue();

                            String[] activateGroup, activateValue;

                            if (activate instanceof Activate) {
                                activateGroup = ((Activate) activate).group();
                                activateValue = ((Activate) activate).value();
                            } else if (Dubbo2CompactUtils.isEnabled()
                                    && Dubbo2ActivateUtils.isActivateLoaded()
                                    && Dubbo2ActivateUtils.getActivateClass().isAssignableFrom(activate.getClass())) {
                                activateGroup = Dubbo2ActivateUtils.getGroup((Annotation) activate);
                                activateValue = Dubbo2ActivateUtils.getValue((Annotation) activate);
                            } else {
                                continue;
                            }
                            cachedActivateGroups.put(name, new HashSet<>(Arrays.asList(activateGroup)));
                            String[][] keyPairs = new String[activateValue.length][];
                            for (int i = 0; i < activateValue.length; i++) {
                                if (activateValue[i].contains(":")) {
                                    keyPairs[i] = new String[2];
                                    String[] arr = activateValue[i].split(":");
                                    keyPairs[i][0] = arr[0];
                                    keyPairs[i][1] = arr[1];
                                } else {
                                    keyPairs[i] = new String[1];
                                    keyPairs[i][0] = activateValue[i];
                                }
                            }
                            cachedActivateValues.put(name, keyPairs);
                        }
                    }
                }
            }

            // traverse all cached extensions
            cachedActivateGroups.forEach((name, activateGroup) -> {
                if (isMatchGroup(group, activateGroup)
                        && !namesSet.contains(name)
                        && !namesSet.contains(REMOVE_VALUE_PREFIX + name)
                        && isActive(cachedActivateValues.get(name), url)) {

                    activateExtensionsMap.put(getExtensionClass(name), getExtension(name));
                }
            });
        }

        if (namesSet.contains(DEFAULT_KEY)) {
            // will affect order
            // `ext1,default,ext2` means ext1 will happens before all of the default extensions while ext2 will after
            // them
            ArrayList<T> extensionsResult = new ArrayList<>(activateExtensionsMap.size() + names.size());
            for (String name : names) {
                if (name.startsWith(REMOVE_VALUE_PREFIX) || namesSet.contains(REMOVE_VALUE_PREFIX + name)) {
                    continue;
                }
                if (DEFAULT_KEY.equals(name)) {
                    extensionsResult.addAll(activateExtensionsMap.values());
                    continue;
                }
                if (containsExtension(name)) {
                    extensionsResult.add(getExtension(name));
                }
            }
            return extensionsResult;
        } else {
            // add extensions, will be sorted by its order
            for (String name : names) {
                if (name.startsWith(REMOVE_VALUE_PREFIX) || namesSet.contains(REMOVE_VALUE_PREFIX + name)) {
                    continue;
                }
                if (DEFAULT_KEY.equals(name)) {
                    continue;
                }
                if (containsExtension(name)) {
                    activateExtensionsMap.put(getExtensionClass(name), getExtension(name));
                }
            }
            return new ArrayList<>(activateExtensionsMap.values());
        }
    }

    public List<T> getActivateExtensions() {
        checkDestroyed();
        List<T> activateExtensions = new ArrayList<>();
        TreeMap<Class<?>, T> activateExtensionsMap = new TreeMap<>(activateComparator);
        getExtensionClasses();
        for (Map.Entry<String, Object> entry : cachedActivates.entrySet()) {
            String name = entry.getKey();
            Object activate = entry.getValue();
            if (!(activate instanceof Activate)) {
                continue;
            }
            activateExtensionsMap.put(getExtensionClass(name), getExtension(name));
        }
        if (!activateExtensionsMap.isEmpty()) {
            activateExtensions.addAll(activateExtensionsMap.values());
        }

        return activateExtensions;
    }

    private boolean isMatchGroup(String group, Set<String> groups) {
        if (StringUtils.isEmpty(group)) {
            return true;
        }
        if (CollectionUtils.isNotEmpty(groups)) {
            return groups.contains(group);
        }
        return false;
    }

    private boolean isActive(String[][] keyPairs, URL url) {
        if (keyPairs.length == 0) {
            return true;
        }
        for (String[] keyPair : keyPairs) {
            // @Active(value="key1:value1, key2:value2")
            String key;
            String keyValue = null;
            if (keyPair.length > 1) {
                key = keyPair[0];
                keyValue = keyPair[1];
            } else {
                key = keyPair[0];
            }

            String realValue = url.getParameter(key);
            if (StringUtils.isEmpty(realValue)) {
                realValue = url.getAnyMethodParameter(key);
            }
            if ((keyValue != null && keyValue.equals(realValue))
                    || (keyValue == null && ConfigUtils.isNotEmpty(realValue))) {
                return true;
            }
        }
        return false;
    }

    /**
     * Get extension's instance. Return <code>null</code> if extension is not found or is not initialized. Pls. note
     * that this method will not trigger extension load.
     * <p>
     * In order to trigger extension load, call {@link #getExtension(String)} instead.
     *
     * @see #getExtension(String)
     */
    @SuppressWarnings("unchecked")
    public T getLoadedExtension(String name) {
        checkDestroyed();
        if (StringUtils.isEmpty(name)) {
            throw new IllegalArgumentException("Extension name == null");
        }
        Holder<Object> holder = getOrCreateHolder(name);
        return (T) holder.get();
    }

    private Holder<Object> getOrCreateHolder(String name) {
        Holder<Object> holder = cachedInstances.get(name);
        if (holder == null) {
            cachedInstances.putIfAbsent(name, new Holder<>());
            holder = cachedInstances.get(name);
        }
        return holder;
    }

    /**
     * Return the list of extensions which are already loaded.
     * <p>
     * Usually {@link #getSupportedExtensions()} should be called in order to get all extensions.
     *
     * @see #getSupportedExtensions()
     */
    public Set<String> getLoadedExtensions() {
        return Collections.unmodifiableSet(new TreeSet<>(cachedInstances.keySet()));
    }

    @SuppressWarnings("unchecked")
    public List<T> getLoadedExtensionInstances() {
        checkDestroyed();
        List<T> instances = new ArrayList<>();
        cachedInstances.values().forEach(holder -> instances.add((T) holder.get()));
        return instances;
    }

    /**
     * Find the extension with the given name.
     *
     * @throws IllegalStateException If the specified extension is not found.
     */
    public T getExtension(String name) {
        T extension = getExtension(name, true);
        if (extension == null) {
            throw new IllegalArgumentException("Not find extension: " + name);
        }
        return extension;
    }

    @SuppressWarnings("unchecked")
    public T getExtension(String name, boolean wrap) {
        checkDestroyed();
        if (StringUtils.isEmpty(name)) {
            throw new IllegalArgumentException("Extension name == null");
        }
        if ("true".equals(name)) {
            return getDefaultExtension();
        }
        String cacheKey = name;
        if (!wrap) {
            cacheKey += "_origin";
        }
        final Holder<Object> holder = getOrCreateHolder(cacheKey);
        Object instance = holder.get();
        if (instance == null) {
            synchronized (holder) {
                instance = holder.get();
                if (instance == null) {
                    instance = createExtension(name, wrap);
                    holder.set(instance);
                }
            }
        }
        return (T) instance;
    }

    /**
     * Get the extension by specified name if found, or {@link #getDefaultExtension() returns the default one}
     *
     * @param name the name of extension
     * @return non-null
     */
    public T getOrDefaultExtension(String name) {
        return containsExtension(name) ? getExtension(name) : getDefaultExtension();
    }

    /**
     * Return default extension, return <code>null</code> if it's not configured.
     */
    public T getDefaultExtension() {
        getExtensionClasses();
        if (StringUtils.isBlank(cachedDefaultName) || "true".equals(cachedDefaultName)) {
            return null;
        }
        return getExtension(cachedDefaultName);
    }

    public boolean hasExtension(String name) {
        checkDestroyed();
        if (StringUtils.isEmpty(name)) {
            throw new IllegalArgumentException("Extension name == null");
        }
        Class<?> c = this.getExtensionClass(name);
        return c != null;
    }

    public Set<String> getSupportedExtensions() {
        checkDestroyed();
        Map<String, Class<?>> classes = getExtensionClasses();
        return Collections.unmodifiableSet(new TreeSet<>(classes.keySet()));
    }

    public Set<T> getSupportedExtensionInstances() {
        checkDestroyed();
        List<T> instances = new LinkedList<>();
        Set<String> supportedExtensions = getSupportedExtensions();
        if (CollectionUtils.isNotEmpty(supportedExtensions)) {
            for (String name : supportedExtensions) {
                instances.add(getExtension(name));
            }
        }
        // sort the Prioritized instances
        instances.sort(Prioritized.COMPARATOR);
        return new LinkedHashSet<>(instances);
    }

    /**
     * Return default extension name, return <code>null</code> if not configured.
     */
    public String getDefaultExtensionName() {
        getExtensionClasses();
        return cachedDefaultName;
    }

    /**
     * Register new extension via API
     *
     * @param name  extension name
     * @param clazz extension class
     * @throws IllegalStateException when extension with the same name has already been registered.
     */
    public void addExtension(String name, Class<?> clazz) {
        checkDestroyed();
        getExtensionClasses(); // load classes

        if (!type.isAssignableFrom(clazz)) {
            throw new IllegalStateException("Input type " + clazz + " doesn't implement the Extension " + type);
        }
        if (clazz.isInterface()) {
            throw new IllegalStateException("Input type " + clazz + " can't be interface!");
        }

        if (!clazz.isAnnotationPresent(Adaptive.class)) {
            if (StringUtils.isBlank(name)) {
                throw new IllegalStateException("Extension name is blank (Extension " + type + ")!");
            }
            if (cachedClasses.get().containsKey(name)) {
                throw new IllegalStateException("Extension name " + name + " already exists (Extension " + type + ")!");
            }

            cachedNames.put(clazz, name);
            cachedClasses.get().put(name, clazz);
        } else {
            if (cachedAdaptiveClass != null) {
                throw new IllegalStateException("Adaptive Extension already exists (Extension " + type + ")!");
            }

            cachedAdaptiveClass = clazz;
        }
    }

    /**
     * Replace the existing extension via API
     *
     * @param name  extension name
     * @param clazz extension class
     * @throws IllegalStateException when extension to be placed doesn't exist
     * @deprecated not recommended any longer, and use only when test
     */
    @Deprecated
    public void replaceExtension(String name, Class<?> clazz) {
        checkDestroyed();
        getExtensionClasses(); // load classes

        if (!type.isAssignableFrom(clazz)) {
            throw new IllegalStateException("Input type " + clazz + " doesn't implement Extension " + type);
        }
        if (clazz.isInterface()) {
            throw new IllegalStateException("Input type " + clazz + " can't be interface!");
        }

        if (!clazz.isAnnotationPresent(Adaptive.class)) {
            if (StringUtils.isBlank(name)) {
                throw new IllegalStateException("Extension name is blank (Extension " + type + ")!");
            }
            if (!cachedClasses.get().containsKey(name)) {
                throw new IllegalStateException("Extension name " + name + " doesn't exist (Extension " + type + ")!");
            }

            cachedNames.put(clazz, name);
            cachedClasses.get().put(name, clazz);
            cachedInstances.remove(name);
        } else {
            if (cachedAdaptiveClass == null) {
                throw new IllegalStateException("Adaptive Extension doesn't exist (Extension " + type + ")!");
            }

            cachedAdaptiveClass = clazz;
            cachedAdaptiveInstance.set(null);
        }
    }

    @SuppressWarnings("unchecked")
    public T getAdaptiveExtension() {
        checkDestroyed();
        Object instance = cachedAdaptiveInstance.get();
        if (instance == null) {
            if (createAdaptiveInstanceError != null) {
                throw new IllegalStateException(
                        "Failed to create adaptive instance: " + createAdaptiveInstanceError.toString(),
                        createAdaptiveInstanceError);
            }

            synchronized (cachedAdaptiveInstance) {
                instance = cachedAdaptiveInstance.get();
                if (instance == null) {
                    try {
                        instance = createAdaptiveExtension();
                        cachedAdaptiveInstance.set(instance);
                    } catch (Throwable t) {
                        createAdaptiveInstanceError = t;
                        throw new IllegalStateException("Failed to create adaptive instance: " + t.toString(), t);
                    }
                }
            }
        }

        return (T) instance;
    }

    private IllegalStateException findException(String name) {
        StringBuilder buf = new StringBuilder("No such extension " + type.getName() + " by name " + name);

        int i = 1;
        for (Map.Entry<String, IllegalStateException> entry : exceptions.entrySet()) {
            if (entry.getKey().toLowerCase().startsWith(name.toLowerCase())) {
                if (i == 1) {
                    buf.append(", possible causes: ");
                }
                buf.append("\r\n(");
                buf.append(i++);
                buf.append(") ");
                buf.append(entry.getKey());
                buf.append(":\r\n");
                buf.append(StringUtils.toString(entry.getValue()));
            }
        }

        if (i == 1) {
            buf.append(", no related exception was found, please check whether related SPI module is missing.");
        }
        return new IllegalStateException(buf.toString());
    }

    @SuppressWarnings("unchecked")
    private T createExtension(String name, boolean wrap) {
        Class<?> clazz = getExtensionClasses().get(name);
        if (clazz == null || unacceptableExceptions.contains(name)) {
            throw findException(name);
        }
        try {
            T instance = (T) extensionInstances.get(clazz);
            if (instance == null) {
                extensionInstances.putIfAbsent(clazz, createExtensionInstance(clazz));
                instance = (T) extensionInstances.get(clazz);
                instance = postProcessBeforeInitialization(instance, name);
                injectExtension(instance);
                instance = postProcessAfterInitialization(instance, name);
            }

            if (wrap) {
                List<Class<?>> wrapperClassesList = new ArrayList<>();
                if (cachedWrapperClasses != null) {
                    wrapperClassesList.addAll(cachedWrapperClasses);
                    wrapperClassesList.sort(WrapperComparator.COMPARATOR);
                    Collections.reverse(wrapperClassesList);
                }

                if (CollectionUtils.isNotEmpty(wrapperClassesList)) {
                    for (Class<?> wrapperClass : wrapperClassesList) {
                        Wrapper wrapper = wrapperClass.getAnnotation(Wrapper.class);
                        boolean match = (wrapper == null)
                                || ((ArrayUtils.isEmpty(wrapper.matches())
                                                || ArrayUtils.contains(wrapper.matches(), name))
                                        && !ArrayUtils.contains(wrapper.mismatches(), name));
                        if (match) {
                            instance = injectExtension(
                                    (T) wrapperClass.getConstructor(type).newInstance(instance));
                            instance = postProcessAfterInitialization(instance, name);
                        }
                    }
                }
            }

            // Warning: After an instance of Lifecycle is wrapped by cachedWrapperClasses, it may not still be Lifecycle
            // instance, this application may not invoke the lifecycle.initialize hook.
            initExtension(instance);
            return instance;
        } catch (Throwable t) {
            throw new IllegalStateException(
                    "Extension instance (name: " + name + ", class: " + type + ") couldn't be instantiated: "
                            + t.getMessage(),
                    t);
        }
    }

    private Object createExtensionInstance(Class<?> type) throws ReflectiveOperationException {
        return instantiationStrategy.instantiate(type);
    }

    @SuppressWarnings("unchecked")
    private T postProcessBeforeInitialization(T instance, String name) throws Exception {
        if (extensionPostProcessors != null) {
            for (ExtensionPostProcessor processor : extensionPostProcessors) {
                instance = (T) processor.postProcessBeforeInitialization(instance, name);
            }
        }
        return instance;
    }

    @SuppressWarnings("unchecked")
    private T postProcessAfterInitialization(T instance, String name) throws Exception {
        if (instance instanceof ExtensionAccessorAware) {
            ((ExtensionAccessorAware) instance).setExtensionAccessor(extensionDirector);
        }
        if (extensionPostProcessors != null) {
            for (ExtensionPostProcessor processor : extensionPostProcessors) {
                instance = (T) processor.postProcessAfterInitialization(instance, name);
            }
        }
        return instance;
    }

    private boolean containsExtension(String name) {
        return getExtensionClasses().containsKey(name);
    }

    private T injectExtension(T instance) {
        if (injector == null) {
            return instance;
        }

        try {
            for (Method method : instance.getClass().getMethods()) {
                if (!isSetter(method)) {
                    continue;
                }
                /**
                 * Check {@link DisableInject} to see if we need auto-injection for this property
                 */
                if (method.isAnnotationPresent(DisableInject.class)) {
                    continue;
                }

                // When spiXXX implements ScopeModelAware, ExtensionAccessorAware,
                // the setXXX of ScopeModelAware and ExtensionAccessorAware does not need to be injected
                if (method.getDeclaringClass() == ScopeModelAware.class) {
                    continue;
                }
                if (instance instanceof ScopeModelAware || instance instanceof ExtensionAccessorAware) {
                    if (ignoredInjectMethodsDesc.contains(ReflectUtils.getDesc(method))) {
                        continue;
                    }
                }

                Class<?> pt = method.getParameterTypes()[0];
                if (ReflectUtils.isPrimitives(pt)) {
                    continue;
                }

                try {
                    String property = getSetterProperty(method);
                    Object object = injector.getInstance(pt, property);
                    if (object != null) {
                        method.invoke(instance, object);
                    }
                } catch (Exception e) {
                    logger.error(
                            COMMON_ERROR_LOAD_EXTENSION,
                            "",
                            "",
                            "Failed to inject via method " + method.getName() + " of interface " + type.getName() + ": "
                                    + e.getMessage(),
                            e);
                }
            }
        } catch (Exception e) {
            logger.error(COMMON_ERROR_LOAD_EXTENSION, "", "", e.getMessage(), e);
        }
        return instance;
    }

    private void initExtension(T instance) {
        if (instance instanceof Lifecycle) {
            Lifecycle lifecycle = (Lifecycle) instance;
            lifecycle.initialize();
        }
    }

    /**
     * get properties name for setter, for instance: setVersion, return "version"
     * <p>
     * return "", if setter name with length less than 3
     */
    private String getSetterProperty(Method method) {
        return method.getName().length() > 3
                ? method.getName().substring(3, 4).toLowerCase()
                        + method.getName().substring(4)
                : "";
    }

    /**
     * return true if and only if:
     * <p>
     * 1, public
     * <p>
     * 2, name starts with "set"
     * <p>
     * 3, only has one parameter
     */
    private boolean isSetter(Method method) {
        return method.getName().startsWith("set")
                && method.getParameterTypes().length == 1
                && Modifier.isPublic(method.getModifiers());
    }

    private Class<?> getExtensionClass(String name) {
        if (type == null) {
            throw new IllegalArgumentException("Extension type == null");
        }
        if (name == null) {
            throw new IllegalArgumentException("Extension name == null");
        }
        return getExtensionClasses().get(name);
    }

    private Map<String, Class<?>> getExtensionClasses() {
        Map<String, Class<?>> classes = cachedClasses.get();
        if (classes == null) {
            synchronized (cachedClasses) {
                classes = cachedClasses.get();
                if (classes == null) {
                    try {
                        classes = loadExtensionClasses();
                    } catch (InterruptedException e) {
                        logger.error(
                                COMMON_ERROR_LOAD_EXTENSION,
                                "",
                                "",
                                "Exception occurred when loading extension class (interface: " + type + ")",
                                e);
                        throw new IllegalStateException(
                                "Exception occurred when loading extension class (interface: " + type + ")", e);
                    }
                    cachedClasses.set(classes);
                }
            }
        }
        return classes;
    }

    /**
     * synchronized in getExtensionClasses
     */
    @SuppressWarnings("deprecation")
    private Map<String, Class<?>> loadExtensionClasses() throws InterruptedException {
        checkDestroyed();
        cacheDefaultExtensionName();

        Map<String, Class<?>> extensionClasses = new HashMap<>();

        for (LoadingStrategy strategy : strategies) {
            loadDirectory(extensionClasses, strategy, type.getName());

            // compatible with old ExtensionFactory
            if (this.type == ExtensionInjector.class) {
                loadDirectory(extensionClasses, strategy, ExtensionFactory.class.getName());
            }
        }

        return extensionClasses;
    }

    private void loadDirectory(Map<String, Class<?>> extensionClasses, LoadingStrategy strategy, String type)
            throws InterruptedException {
        loadDirectoryInternal(extensionClasses, strategy, type);
        if (Dubbo2CompactUtils.isEnabled()) {
            try {
                String oldType = type.replace("org.apache", "com.alibaba");
                if (oldType.equals(type)) {
                    return;
                }
                // if class not found,skip try to load resources
                ClassUtils.forName(oldType);
                loadDirectoryInternal(extensionClasses, strategy, oldType);
            } catch (ClassNotFoundException classNotFoundException) {

            }
        }
    }

    /**
     * extract and cache default extension name if exists
     */
    private void cacheDefaultExtensionName() {
        final SPI defaultAnnotation = type.getAnnotation(SPI.class);
        if (defaultAnnotation == null) {
            return;
        }

        String value = defaultAnnotation.value();
        if ((value = value.trim()).length() > 0) {
            String[] names = NAME_SEPARATOR.split(value);
            if (names.length > 1) {
                throw new IllegalStateException("More than 1 default extension name on extension " + type.getName()
                        + ": " + Arrays.toString(names));
            }
            if (names.length == 1) {
                cachedDefaultName = names[0];
            }
        }
    }

    private void loadDirectoryInternal(
            Map<String, Class<?>> extensionClasses, LoadingStrategy loadingStrategy, String type)
            throws InterruptedException {
        String fileName = loadingStrategy.directory() + type;
        try {
            List<ClassLoader> classLoadersToLoad = new LinkedList<>();

            // try to load from ExtensionLoader's ClassLoader first
            if (loadingStrategy.preferExtensionClassLoader()) {
                ClassLoader extensionLoaderClassLoader = ExtensionLoader.class.getClassLoader();
                if (ClassLoader.getSystemClassLoader() != extensionLoaderClassLoader) {
                    classLoadersToLoad.add(extensionLoaderClassLoader);
                }
            }

            if (specialSPILoadingStrategyMap.containsKey(type)) {
                String internalDirectoryType = specialSPILoadingStrategyMap.get(type);
                // skip to load spi when name don't match
                if (!LoadingStrategy.ALL.equals(internalDirectoryType)
                        && !internalDirectoryType.equals(loadingStrategy.getName())) {
                    return;
                }
                classLoadersToLoad.clear();
                classLoadersToLoad.add(ExtensionLoader.class.getClassLoader());
            } else {
                // load from scope model
                Set<ClassLoader> classLoaders = scopeModel.getClassLoaders();

                if (CollectionUtils.isEmpty(classLoaders)) {
                    Enumeration<java.net.URL> resources = ClassLoader.getSystemResources(fileName);
                    if (resources != null) {
                        while (resources.hasMoreElements()) {
                            loadResource(
                                    extensionClasses,
                                    null,
                                    resources.nextElement(),
                                    loadingStrategy.overridden(),
                                    loadingStrategy.includedPackages(),
                                    loadingStrategy.excludedPackages(),
                                    loadingStrategy.onlyExtensionClassLoaderPackages());
                        }
                    }
                } else {
                    classLoadersToLoad.addAll(classLoaders);
                }
            }

            Map<ClassLoader, Set<java.net.URL>> resources =
                    ClassLoaderResourceLoader.loadResources(fileName, classLoadersToLoad);
            resources.forEach(((classLoader, urls) -> {
                loadFromClass(
                        extensionClasses,
                        loadingStrategy.overridden(),
                        urls,
                        classLoader,
                        loadingStrategy.includedPackages(),
                        loadingStrategy.excludedPackages(),
                        loadingStrategy.onlyExtensionClassLoaderPackages());
            }));
        } catch (InterruptedException e) {
            throw e;
        } catch (Throwable t) {
            logger.error(
                    COMMON_ERROR_LOAD_EXTENSION,
                    "",
                    "",
                    "Exception occurred when loading extension class (interface: " + type + ", description file: "
                            + fileName + ").",
                    t);
        }
    }

    private void loadFromClass(
            Map<String, Class<?>> extensionClasses,
            boolean overridden,
            Set<java.net.URL> urls,
            ClassLoader classLoader,
            String[] includedPackages,
            String[] excludedPackages,
            String[] onlyExtensionClassLoaderPackages) {
        if (CollectionUtils.isNotEmpty(urls)) {
            for (java.net.URL url : urls) {
                loadResource(
                        extensionClasses,
                        classLoader,
                        url,
                        overridden,
                        includedPackages,
                        excludedPackages,
                        onlyExtensionClassLoaderPackages);
            }
        }
    }

    private void loadResource(
            Map<String, Class<?>> extensionClasses,
            ClassLoader classLoader,
            java.net.URL resourceURL,
            boolean overridden,
            String[] includedPackages,
            String[] excludedPackages,
            String[] onlyExtensionClassLoaderPackages) {
        try {
            List<String> newContentList = getResourceContent(resourceURL);
            String clazz;
            for (String line : newContentList) {
                try {
                    String name = null;
                    int i = line.indexOf('=');
                    if (i > 0) {
                        name = line.substring(0, i).trim();
                        clazz = line.substring(i + 1).trim();
                    } else {
                        clazz = line;
                    }
                    if (StringUtils.isNotEmpty(clazz)
                            && !isExcluded(clazz, excludedPackages)
                            && isIncluded(clazz, includedPackages)
                            && !isExcludedByClassLoader(clazz, classLoader, onlyExtensionClassLoaderPackages)) {

                        loadClass(
                                classLoader,
                                extensionClasses,
                                resourceURL,
                                Class.forName(clazz, true, classLoader),
                                name,
                                overridden);
                    }
                } catch (Throwable t) {
                    IllegalStateException e = new IllegalStateException(
                            "Failed to load extension class (interface: " + type + ", class line: " + line + ") in "
                                    + resourceURL + ", cause: " + t.getMessage(),
                            t);
                    exceptions.put(line, e);
                }
            }
        } catch (Throwable t) {
            logger.error(
                    COMMON_ERROR_LOAD_EXTENSION,
                    "",
                    "",
                    "Exception occurred when loading extension class (interface: " + type + ", class file: "
                            + resourceURL + ") in " + resourceURL,
                    t);
        }
    }

    private List<String> getResourceContent(java.net.URL resourceURL) throws IOException {
        Map<java.net.URL, List<String>> urlListMap = urlListMapCache.get();
        if (urlListMap == null) {
            synchronized (ExtensionLoader.class) {
                if ((urlListMap = urlListMapCache.get()) == null) {
                    urlListMap = new ConcurrentHashMap<>();
                    urlListMapCache = new SoftReference<>(urlListMap);
                }
            }
        }

        List<String> contentList = urlListMap.computeIfAbsent(resourceURL, key -> {
            List<String> newContentList = new ArrayList<>();

            try (BufferedReader reader =
                    new BufferedReader(new InputStreamReader(resourceURL.openStream(), StandardCharsets.UTF_8))) {
                String line;
                while ((line = reader.readLine()) != null) {
                    final int ci = line.indexOf('#');
                    if (ci >= 0) {
                        line = line.substring(0, ci);
                    }
                    line = line.trim();
                    if (line.length() > 0) {
                        newContentList.add(line);
                    }
                }
            } catch (IOException e) {
                throw new RuntimeException(e.getMessage(), e);
            }
            return newContentList;
        });
        return contentList;
    }

    private boolean isIncluded(String className, String... includedPackages) {
        if (includedPackages != null && includedPackages.length > 0) {
            for (String includedPackage : includedPackages) {
                if (className.startsWith(includedPackage + ".")) {
                    // one match, return true
                    return true;
                }
            }
            // none matcher match, return false
            return false;
        }
        // matcher is empty, return true
        return true;
    }

    private boolean isExcluded(String className, String... excludedPackages) {
        if (excludedPackages != null) {
            for (String excludePackage : excludedPackages) {
                if (className.startsWith(excludePackage + ".")) {
                    return true;
                }
            }
        }
        return false;
    }

    private boolean isExcludedByClassLoader(
            String className, ClassLoader classLoader, String... onlyExtensionClassLoaderPackages) {
        if (onlyExtensionClassLoaderPackages != null) {
            for (String excludePackage : onlyExtensionClassLoaderPackages) {
                if (className.startsWith(excludePackage + ".")) {
                    // if target classLoader is not ExtensionLoader's classLoader should be excluded
                    return !Objects.equals(ExtensionLoader.class.getClassLoader(), classLoader);
                }
            }
        }
        return false;
    }

    private void loadClass(
            ClassLoader classLoader,
            Map<String, Class<?>> extensionClasses,
            java.net.URL resourceURL,
            Class<?> clazz,
            String name,
            boolean overridden) {
        if (!type.isAssignableFrom(clazz)) {
            throw new IllegalStateException(
                    "Error occurred when loading extension class (interface: " + type + ", class line: "
                            + clazz.getName() + "), class " + clazz.getName() + " is not subtype of interface.");
        }

        boolean isActive = loadClassIfActive(classLoader, clazz);

        if (!isActive) {
            return;
        }

        if (clazz.isAnnotationPresent(Adaptive.class)) {
            cacheAdaptiveClass(clazz, overridden);
        } else if (isWrapperClass(clazz)) {
            cacheWrapperClass(clazz);
        } else {
            if (StringUtils.isEmpty(name)) {
                name = findAnnotationName(clazz);
                if (name.length() == 0) {
                    throw new IllegalStateException("No such extension name for the class " + clazz.getName()
                            + " in the config " + resourceURL);
                }
            }

            String[] names = NAME_SEPARATOR.split(name);
            if (ArrayUtils.isNotEmpty(names)) {
                cacheActivateClass(clazz, names[0]);
                for (String n : names) {
                    cacheName(clazz, n);
                    saveInExtensionClass(extensionClasses, clazz, n, overridden);
                }
            }
        }
    }

    private boolean loadClassIfActive(ClassLoader classLoader, Class<?> clazz) {
        Activate activate = clazz.getAnnotation(Activate.class);

        if (activate == null) {
            return true;
        }
        String[] onClass = null;

        if (activate instanceof Activate) {
            onClass = ((Activate) activate).onClass();
        } else if (Dubbo2CompactUtils.isEnabled()
                && Dubbo2ActivateUtils.isActivateLoaded()
                && Dubbo2ActivateUtils.getActivateClass().isAssignableFrom(activate.getClass())) {
            onClass = Dubbo2ActivateUtils.getOnClass(activate);
        }

        boolean isActive = true;

        if (null != onClass && onClass.length > 0) {
            isActive = Arrays.stream(onClass)
                    .filter(StringUtils::isNotBlank)
                    .allMatch(className -> ClassUtils.isPresent(className, classLoader));
        }
        return isActive;
    }

    /**
     * cache name
     */
    private void cacheName(Class<?> clazz, String name) {
        if (!cachedNames.containsKey(clazz)) {
            cachedNames.put(clazz, name);
        }
    }

    /**
     * put clazz in extensionClasses
     */
    private void saveInExtensionClass(
            Map<String, Class<?>> extensionClasses, Class<?> clazz, String name, boolean overridden) {
        Class<?> c = extensionClasses.get(name);
        if (c == null || overridden) {
            extensionClasses.put(name, clazz);
        } else if (c != clazz) {
            // duplicate implementation is unacceptable
            unacceptableExceptions.add(name);
            String duplicateMsg = "Duplicate extension " + type.getName() + " name " + name + " on " + c.getName()
                    + " and " + clazz.getName();
            logger.error(COMMON_ERROR_LOAD_EXTENSION, "", "", duplicateMsg);
            throw new IllegalStateException(duplicateMsg);
        }
    }

    /**
     * cache Activate class which is annotated with <code>Activate</code>
     * <p>
     * for compatibility, also cache class with old alibaba Activate annotation
     */
    @SuppressWarnings("deprecation")
    private void cacheActivateClass(Class<?> clazz, String name) {
        Activate activate = clazz.getAnnotation(Activate.class);
        if (activate != null) {
            cachedActivates.put(name, activate);
        } else if (Dubbo2CompactUtils.isEnabled() && Dubbo2ActivateUtils.isActivateLoaded()) {
            // support com.alibaba.dubbo.common.extension.Activate
            Annotation oldActivate = clazz.getAnnotation(Dubbo2ActivateUtils.getActivateClass());
            if (oldActivate != null) {
                cachedActivates.put(name, oldActivate);
            }
        }
    }

    /**
     * cache Adaptive class which is annotated with <code>Adaptive</code>
     */
    private void cacheAdaptiveClass(Class<?> clazz, boolean overridden) {
        if (cachedAdaptiveClass == null || overridden) {
            cachedAdaptiveClass = clazz;
        } else if (!cachedAdaptiveClass.equals(clazz)) {
            throw new IllegalStateException(
                    "More than 1 adaptive class found: " + cachedAdaptiveClass.getName() + ", " + clazz.getName());
        }
    }

    /**
     * cache wrapper class
     * <p>
     * like: ProtocolFilterWrapper, ProtocolListenerWrapper
     */
    private void cacheWrapperClass(Class<?> clazz) {
        if (cachedWrapperClasses == null) {
            cachedWrapperClasses = new ConcurrentHashSet<>();
        }
        cachedWrapperClasses.add(clazz);
    }

    /**
     * test if clazz is a wrapper class
     * <p>
     * which has Constructor with given class type as its only argument
     */
    protected boolean isWrapperClass(Class<?> clazz) {
        Constructor<?>[] constructors = clazz.getConstructors();
        for (Constructor<?> constructor : constructors) {
            if (constructor.getParameterTypes().length == 1 && constructor.getParameterTypes()[0] == type) {
                return true;
            }
        }
        return false;
    }

    @SuppressWarnings("deprecation")
    private String findAnnotationName(Class<?> clazz) {
        Extension extension = clazz.getAnnotation(Extension.class);
        if (extension != null) {
            return extension.value();
        }

        String name = clazz.getSimpleName();
        if (name.endsWith(type.getSimpleName())) {
            name = name.substring(0, name.length() - type.getSimpleName().length());
        }
        return name.toLowerCase();
    }

    @SuppressWarnings("unchecked")
    private T createAdaptiveExtension() {
        try {
            T instance = (T) getAdaptiveExtensionClass().newInstance();
            instance = postProcessBeforeInitialization(instance, null);
            injectExtension(instance);
            instance = postProcessAfterInitialization(instance, null);
            initExtension(instance);
            return instance;
        } catch (Exception e) {
            throw new IllegalStateException(
                    "Can't create adaptive extension " + type + ", cause: " + e.getMessage(), e);
        }
    }

    private Class<?> getAdaptiveExtensionClass() {
        getExtensionClasses();
        if (cachedAdaptiveClass != null) {
            return cachedAdaptiveClass;
        }
        return cachedAdaptiveClass = createAdaptiveExtensionClass();
    }

    private Class<?> createAdaptiveExtensionClass() {
        // Adaptive Classes' ClassLoader should be the same with Real SPI interface classes' ClassLoader
        ClassLoader classLoader = type.getClassLoader();
        try {
            if (NativeUtils.isNative()) {
                return classLoader.loadClass(type.getName() + "$Adaptive");
            }
        } catch (Throwable ignore) {

        }
        String code = new AdaptiveClassCodeGenerator(type, cachedDefaultName).generate();
        org.apache.dubbo.common.compiler.Compiler compiler = extensionDirector
                .getExtensionLoader(org.apache.dubbo.common.compiler.Compiler.class)
                .getAdaptiveExtension();
        return compiler.compile(type, code, classLoader);
    }

    @Override
    public String toString() {
        return this.getClass().getName() + "[" + type.getName() + "]";
    }

    private static Properties loadProperties(ClassLoader classLoader, String resourceName) {
        Properties properties = new Properties();
        if (classLoader != null) {
            try {
                Enumeration<java.net.URL> resources = classLoader.getResources(resourceName);
                while (resources.hasMoreElements()) {
                    java.net.URL url = resources.nextElement();
                    Properties props = loadFromUrl(url);
                    for (Map.Entry<Object, Object> entry : props.entrySet()) {
                        String key = entry.getKey().toString();
                        if (properties.containsKey(key)) {
                            continue;
                        }
                        properties.put(key, entry.getValue().toString());
                    }
                }
            } catch (IOException ex) {
                logger.error(CONFIG_FAILED_LOAD_ENV_VARIABLE, "", "", "load properties failed.", ex);
            }
        }

        return properties;
    }

    private static Properties loadFromUrl(java.net.URL url) {
        Properties properties = new Properties();
        InputStream is = null;
        try {
            is = url.openStream();
            properties.load(is);
        } catch (IOException e) {
            // ignore
        } finally {
            if (is != null) {
                try {
                    is.close();
                } catch (IOException e) {
                    // ignore
                }
            }
        }
        return properties;
    }
}
>>>>>>> f6eddf70
<|MERGE_RESOLUTION|>--- conflicted
+++ resolved
@@ -1,1073 +1,3 @@
-<<<<<<< HEAD
-/*
- * Licensed to the Apache Software Foundation (ASF) under one or more
- * contributor license agreements.  See the NOTICE file distributed with
- * this work for additional information regarding copyright ownership.
- * The ASF licenses this file to You under the Apache License, Version 2.0
- * (the "License"); you may not use this file except in compliance with
- * the License.  You may obtain a copy of the License at
- *
- *     http://www.apache.org/licenses/LICENSE-2.0
- *
- * Unless required by applicable law or agreed to in writing, software
- * distributed under the License is distributed on an "AS IS" BASIS,
- * WITHOUT WARRANTIES OR CONDITIONS OF ANY KIND, either express or implied.
- * See the License for the specific language governing permissions and
- * limitations under the License.
- */
-package org.apache.dubbo.common.extension;
-
-import org.apache.dubbo.common.URL;
-import org.apache.dubbo.common.extension.support.ActivateComparator;
-import org.apache.dubbo.common.logger.Logger;
-import org.apache.dubbo.common.logger.LoggerFactory;
-import org.apache.dubbo.common.utils.ArrayUtils;
-import org.apache.dubbo.common.utils.ClassUtils;
-import org.apache.dubbo.common.utils.CollectionUtils;
-import org.apache.dubbo.common.utils.ConcurrentHashSet;
-import org.apache.dubbo.common.utils.ConfigUtils;
-import org.apache.dubbo.common.utils.Holder;
-import org.apache.dubbo.common.utils.ReflectUtils;
-import org.apache.dubbo.common.utils.StringUtils;
-
-import java.io.BufferedReader;
-import java.io.InputStreamReader;
-import java.lang.reflect.Method;
-import java.lang.reflect.Modifier;
-import java.nio.charset.StandardCharsets;
-import java.util.ArrayList;
-import java.util.Arrays;
-import java.util.Collections;
-import java.util.Enumeration;
-import java.util.HashMap;
-import java.util.List;
-import java.util.Map;
-import java.util.Set;
-import java.util.TreeSet;
-import java.util.concurrent.ConcurrentHashMap;
-import java.util.concurrent.ConcurrentMap;
-import java.util.regex.Pattern;
-
-import static org.apache.dubbo.common.constants.CommonConstants.COMMA_SPLIT_PATTERN;
-import static org.apache.dubbo.common.constants.CommonConstants.DEFAULT_KEY;
-import static org.apache.dubbo.common.constants.CommonConstants.REMOVE_VALUE_PREFIX;
-
-/**
- * 加载扩展点的核心
- * 自动注入依赖扩展点
- * 自动使用Wrapper对扩展点进行包装
- * 默认的扩展点是一个Adaptive实例
- * @see <a href="http://java.sun.com/j2se/1.5.0/docs/guide/jar/jar.html#Service%20Provider">Service Provider in Java 5</a>
- * @see org.apache.dubbo.common.extension.SPI
- * @see org.apache.dubbo.common.extension.Adaptive
- * @see org.apache.dubbo.common.extension.Activate
- */
-public class ExtensionLoader<T> {
-
-    private static final Logger logger = LoggerFactory.getLogger(ExtensionLoader.class);
-	/**
-	 * 放置配置文件
-	 * 文件格式，下同：
-	 * 扩展名称=扩展实现类的全限定名
-	 */
-    private static final String SERVICES_DIRECTORY = "META-INF/services/";
-	/**
-	 * 放置内部提供的扩展实现
-	 */
-    private static final String DUBBO_DIRECTORY = "META-INF/dubbo/";
-	/**
-	 * 放置配置文件
-	 */
-    private static final String DUBBO_INTERNAL_DIRECTORY = DUBBO_DIRECTORY + "internal/";
-	/**
-	 * 扩展名称的分隔符，默认使用","
-	 */
-    private static final Pattern NAME_SEPARATOR = Pattern.compile("\\s*[,]+\\s*");
-	/**
-	 * 扩展点加载器的集合
-	 * key: 扩展接口
-	 */
-    private static final ConcurrentMap<Class<?>, ExtensionLoader<?>> EXTENSION_LOADERS = new ConcurrentHashMap<>();
-	/**
-	 * 扩展实现类集合
-	 * key: 扩展实现类
-	 * value: 扩展对象
-	 */
-    private static final ConcurrentMap<Class<?>, Object> EXTENSION_INSTANCES = new ConcurrentHashMap<>();
-	/**
-	 * 扩展接口
-	 * 例如：Protocol
-	 */
-    private final Class<?> type;
-	/**
-	 * 对象工厂
-	 * 用于调用{@link ExtensionLoader#injectExtension(Object)}方法，向扩展对象注入依赖属性
-	 * 例如：StubProxyFactoryWrapper中有protocol属性
-	 */
-    private final ExtensionFactory objectFactory;
-	/**
-	 * 缓存扩展类和扩展名的映射
-	 * 通过{@link ExtensionLoader#loadExtensionClasses()}方法加载
-	 */
-    private final ConcurrentMap<Class<?>, String> cachedNames = new ConcurrentHashMap<>();
-	/**
-	 * 缓存的扩展实现类集合
-	 * 不包含如下两种类型：
-	 * 1. 自适应扩展实现类，例如：AdaptiveExtensionFactory
-	 * 2. 带唯一参数为扩展接口的构造方法实现类，或者说扩展Wrapper实现类，例如ProtocolFilterWrapper
-	 * 扩展Wrapper实现类，会添加到{@link ExtensionLoader#cachedWrapperClasses}中
-	 */
-    private final Holder<Map<String, Class<?>>> cachedClasses = new Holder<>();
-	/**
-	 * 扩展名称与@Activate的映射
-	 */
-    private final Map<String, Object> cachedActivates = new ConcurrentHashMap<>();
-	/**
-	 * 缓存的扩展对象集合
-	 * key: 扩展名称
-	 * value: 扩展对象
-	 * 例如：key: protocol value: DubboProtocol
-	 * 通过{@link ExtensionLoader#loadExtensionClasses()}方法加载
-	 */
-	private final ConcurrentMap<String, Holder<Object>> cachedInstances = new ConcurrentHashMap<>();
-	/**
-	 * 缓存@Adaptive扩展对象
-	 */
-	private final Holder<Object> cachedAdaptiveInstance = new Holder<>();
-	/**
-	 * 缓存@Adaptive扩展对象的类
-	 */
-	private volatile Class<?> cachedAdaptiveClass = null;
-	/**
-	 * 缓存的默认扩展名称
-	 */
-	private String cachedDefaultName;
-	/**
-	 * 创建{@link ExtensionLoader#cachedAdaptiveInstance}时发生的异常
-	 */
-	private volatile Throwable createAdaptiveInstanceError;
-	/**
-	 * 扩展的Wrapper实现集合
-	 * 带唯一参数为扩展接口的构造方法的实现类
-	 * 通过{@link ExtensionLoader#loadExtensionClasses()}方法加载
-	 */
-    private Set<Class<?>> cachedWrapperClasses;
-	/**
-	 * 扩展名称与加载时发生的异常集合
-	 * key: 扩展名称
-	 * value: 扩展加载时的异常
-	 */
-    private Map<String, IllegalStateException> exceptions = new ConcurrentHashMap<>();
-
-    private ExtensionLoader(Class<?> type) {
-        this.type = type;
-        objectFactory = (type == ExtensionFactory.class ? null : ExtensionLoader.getExtensionLoader(ExtensionFactory.class).getAdaptiveExtension());
-    }
-
-    private static <T> boolean withExtensionAnnotation(Class<T> type) {
-        return type.isAnnotationPresent(SPI.class);
-	}
-
-	/**
-	 * 获取指定接口类型的扩展加载器
-	 */
-	@SuppressWarnings("unchecked")
-	public static <T> ExtensionLoader<T> getExtensionLoader(Class<T> type) {
-		// 首先对指定接口类型进行校验
-		if (type == null) {
-			throw new IllegalArgumentException("Extension type == null");
-		}
-		if (!type.isInterface()) {
-			throw new IllegalArgumentException("Extension type (" + type + ") is not an interface!");
-		}
-		if (!withExtensionAnnotation(type)) {
-			throw new IllegalArgumentException("Extension type (" + type +
-					") is not an extension, because it is NOT annotated with @" + SPI.class.getSimpleName() + "!");
-		}
-		// 先从缓存中获取指定接口类型的扩展加载器
-		ExtensionLoader<T> loader = (ExtensionLoader<T>) EXTENSION_LOADERS.get(type);
-		if (loader == null) {
-			// 如果缓存里没有，就初始化一个对应的类加载器，并返回
-			EXTENSION_LOADERS.putIfAbsent(type, new ExtensionLoader<T>(type));
-			loader = (ExtensionLoader<T>) EXTENSION_LOADERS.get(type);
-		}
-		return loader;
-	}
-
-	/**
-	 * 重置扩展加载器
-	 * 目前仅用于测试目的使用
-	 */
-    public static void resetExtensionLoader(Class type) {
-		// 获取指定类型的扩展加载器
-        ExtensionLoader loader = EXTENSION_LOADERS.get(type);
-        if (loader != null) {
-			// 获取当前扩展加载器已经加载的类，从扩展实现类中移除
-            Map<String, Class<?>> classes = loader.getExtensionClasses();
-            for (Map.Entry<String, Class<?>> entry : classes.entrySet()) {
-                EXTENSION_INSTANCES.remove(entry.getValue());
-            }
-            classes.clear();
-			// 释放加载的类后，从扩展加载缓存集合中删除指定接口类型
-            EXTENSION_LOADERS.remove(type);
-        }
-    }
-
-    private static ClassLoader findClassLoader() {
-		// 获取ExtensionLoader的类加载器
-        return ClassUtils.getClassLoader(ExtensionLoader.class);
-	}
-
-	/**
-	 * 根据指定的扩展加载器实例，获取扩展名称
-	 */
-	public String getExtensionName(T extensionInstance) {
-		return getExtensionName(extensionInstance.getClass());
-	}
-
-    public String getExtensionName(Class<?> extensionClass) {
-		// 获取所有的扩展类，如果还没有开始加载扩展类，就进行一次全量加载
-		getExtensionClasses();
-        return cachedNames.get(extensionClass);
-	}
-
-	/**
-	 * 调用getActivateExtension()获取group=null的使用@Activate注解的扩展类
-     * @param url url
-     * @param key url parameter key which used to get extension point names
-     * @return extension list which are activated.
-     * @see #getActivateExtension(org.apache.dubbo.common.URL, String, String)
-     */
-    public List<T> getActivateExtension(URL url, String key) {
-        return getActivateExtension(url, key, null);
-	}
-
-	/**
-	 * 调用getActivateExtension()获取group=null，有多个扩展点名称的带有@Activate注解的扩展类
-     * @param url    url
-     * @param values extension point names
-     * @return extension list which are activated
-     * @see #getActivateExtension(org.apache.dubbo.common.URL, String[], String)
-     */
-    public List<T> getActivateExtension(URL url, String[] values) {
-        return getActivateExtension(url, values, null);
-	}
-
-	/**
-	 * 调用getActivateExtension()获取有多个扩展点名称的带有@Activate注解的扩展类
-	 * 一个扩展点名称，通过分隔符分离成数组
-     * @param url   url
-     * @param key   url parameter key which used to get extension point names
-     * @param group group
-     * @return extension list which are activated.
-     * @see #getActivateExtension(org.apache.dubbo.common.URL, String[], String)
-     */
-    public List<T> getActivateExtension(URL url, String key, String group) {
-		// 获取URL中存储的扩展点的名称
-        String value = url.getParameter(key);
-        return getActivateExtension(url, StringUtils.isEmpty(value) ? null : COMMA_SPLIT_PATTERN.split(value), group);
-	}
-
-	/**
-	 * 获取指定扩展点名称，使用@Activate注解的扩展类对象
-     * @param url    url
-     * @param values extension point names
-     * @param group  group
-     * @return extension list which are activated
-     * @see org.apache.dubbo.common.extension.Activate
-     */
-    public List<T> getActivateExtension(URL url, String[] values, String group) {
-        List<T> exts = new ArrayList<>();
-        List<String> names = values == null ? new ArrayList<>(0) : Arrays.asList(values);
-        if (!names.contains(REMOVE_VALUE_PREFIX + DEFAULT_KEY)) {
-			// 获取加载的extensionClasses，使用注解的也在此过程中放入到了各自的集合中
-            getExtensionClasses();
-			// 遍历cachedActivates
-            for (Map.Entry<String, Object> entry : cachedActivates.entrySet()) {
-                String name = entry.getKey();
-                Object activate = entry.getValue();
-
-                String[] activateGroup, activateValue;
-				// 因为存在两种注解，会分别进行判断
-                if (activate instanceof Activate) {
-                    activateGroup = ((Activate) activate).group();
-                    activateValue = ((Activate) activate).value();
-                } else if (activate instanceof com.alibaba.dubbo.common.extension.Activate) {
-                    activateGroup = ((com.alibaba.dubbo.common.extension.Activate) activate).group();
-                    activateValue = ((com.alibaba.dubbo.common.extension.Activate) activate).value();
-                } else {
-                    continue;
-				}
-				// group名称匹配
-                if (isMatchGroup(group, activateGroup)
-						// 名称匹配
-                        && !names.contains(name)
-                        && !names.contains(REMOVE_VALUE_PREFIX + name)
-						// 扩展是否生效
-                        && isActive(activateValue, url)) {
-                    exts.add(getExtension(name));
-                }
-            }
-            exts.sort(ActivateComparator.COMPARATOR);
-        }
-        List<T> usrs = new ArrayList<>();
-        for (int i = 0; i < names.size(); i++) {
-            String name = names.get(i);
-            if (!name.startsWith(REMOVE_VALUE_PREFIX)
-                    && !names.contains(REMOVE_VALUE_PREFIX + name)) {
-                if (DEFAULT_KEY.equals(name)) {
-                    if (!usrs.isEmpty()) {
-                        exts.addAll(0, usrs);
-                        usrs.clear();
-                    }
-                } else {
-                    usrs.add(getExtension(name));
-                }
-            }
-        }
-        if (!usrs.isEmpty()) {
-            exts.addAll(usrs);
-        }
-        return exts;
-    }
-
-    private boolean isMatchGroup(String group, String[] groups) {
-        if (StringUtils.isEmpty(group)) {
-            return true;
-        }
-        if (groups != null && groups.length > 0) {
-            for (String g : groups) {
-                if (group.equals(g)) {
-                    return true;
-                }
-            }
-        }
-        return false;
-	}
-
-	/**
-	 * 判断扩展是否生效
-	 */
-	private boolean isActive(String[] keys, URL url) {
-		// 如果@Activate注解value没有赋值，代表注解是生效的
-		if (keys.length == 0) {
-			return true;
-		}
-		// 遍历找到URL中是否存在参数@Activate.value，并且参数值非空
-		for (String key : keys) {
-			for (Map.Entry<String, String> entry : url.getParameters().entrySet()) {
-				String k = entry.getKey();
-				String v = entry.getValue();
-				if ((k.equals(key) || k.endsWith("." + key))
-						&& ConfigUtils.isNotEmpty(v)) {
-					return true;
-				}
-			}
-		}
-		return false;
-	}
-
-	/**
-	 * 获取已经加载的扩展类对象，可能会返回null
-	 * 此方法不会触发扩展类的加载，有就是有，没有就是没有
-     * @see #getExtension(String)
-     */
-    @SuppressWarnings("unchecked")
-    public T getLoadedExtension(String name) {
-        if (StringUtils.isEmpty(name)) {
-            throw new IllegalArgumentException("Extension name == null");
-        }
-        Holder<Object> holder = getOrCreateHolder(name);
-        return (T) holder.get();
-	}
-
-	/**
-	 * 获取或者创建存储扩展类实例的Holder
-	 */
-	private Holder<Object> getOrCreateHolder(String name) {
-		// 先从缓存中获取
-		Holder<Object> holder = cachedInstances.get(name);
-		if (holder == null) {
-			// 如果没有找到，创建一个默认的Holder
-			cachedInstances.putIfAbsent(name, new Holder<>());
-			holder = cachedInstances.get(name);
-		}
-		return holder;
-	}
-
-	/**
-	 * 获取已经加载扩展类实例的集合
-	 * 为了获取所有的扩展类对象，通常调用getSupportedExtensions()方法
-	 * 此方法和getSupportedExtensions()方法类似
-     * @see #getSupportedExtensions()
-     */
-    public Set<String> getLoadedExtensions() {
-        return Collections.unmodifiableSet(new TreeSet<>(cachedInstances.keySet()));
-    }
-
-    public Object getLoadedAdaptiveExtensionInstances() {
-        return cachedAdaptiveInstance.get();
-	}
-
-	/**
-	 * 使用指定的名称获取扩展类
-	 * 没有找到指定扩展名称，会抛出异常
-     */
-    @SuppressWarnings("unchecked")
-    public T getExtension(String name) {
-        if (StringUtils.isEmpty(name)) {
-            throw new IllegalArgumentException("Extension name == null");
-        }
-        if ("true".equals(name)) {
-			// 获取默认的扩展类
-            return getDefaultExtension();
-		}
-		// 获取或者创建Holder
-        final Holder<Object> holder = getOrCreateHolder(name);
-        Object instance = holder.get();
-        if (instance == null) {
-            synchronized (holder) {
-                instance = holder.get();
-                if (instance == null) {
-					// 如果holder不存在，代表是新创建的holder，我们为这个holder生成一个真实值
-                    instance = createExtension(name);
-                    holder.set(instance);
-                }
-            }
-        }
-        return (T) instance;
-	}
-
-	/**
-	 * 配置默认扩展类的情况下，返回默认扩展类对象
-	 * 没有配置默认扩展类对象，返回null
-     */
-    public T getDefaultExtension() {
-		// 获取所有的扩展
-        getExtensionClasses();
-        if (StringUtils.isBlank(cachedDefaultName) || "true".equals(cachedDefaultName)) {
-            return null;
-		}
-		// 获取默认的缓存扩展名称
-        return getExtension(cachedDefaultName);
-	}
-
-	/**
-	 * 是否包含指定的扩展名称
-	 * 从extensionClass中获取
-	 */
-	public boolean hasExtension(String name) {
-		if (StringUtils.isEmpty(name)) {
-			throw new IllegalArgumentException("Extension name == null");
-		}
-		Class<?> c = this.getExtensionClass(name);
-		return c != null;
-	}
-
-	/**
-	 * 获取目前支持的所有的扩展名称
-	 */
-	public Set<String> getSupportedExtensions() {
-		Map<String, Class<?>> clazzes = getExtensionClasses();
-		return Collections.unmodifiableSet(new TreeSet<>(clazzes.keySet()));
-	}
-
-	/**
-	 * 获取默认的扩展名称
-	 * 如果没有配置，返回null
-     */
-    public String getDefaultExtensionName() {
-        getExtensionClasses();
-        return cachedDefaultName;
-	}
-
-	/**
-	 * 添加一个扩展
-     * @param name  extension name
-     * @param clazz extension class
-     * @throws IllegalStateException when extension with the same name has already been registered.
-     */
-    public void addExtension(String name, Class<?> clazz) {
-		// 首先看是否需要全量加载扩展类
-        getExtensionClasses(); // load classes
-		// 添加的扩展类型，必须是当前扩展加载器的子类或者同种类型
-        if (!type.isAssignableFrom(clazz)) {
-            throw new IllegalStateException("Input type " +
-                    clazz + " doesn't implement the Extension " + type);
-		}
-		// 加载的扩展类不能是接口
-        if (clazz.isInterface()) {
-            throw new IllegalStateException("Input type " +
-                    clazz + " can't be interface!");
-		}
-		// 扩展类没有使用@Adaptive注解的情况下，进行添加
-        if (!clazz.isAnnotationPresent(Adaptive.class)) {
-            if (StringUtils.isBlank(name)) {
-                throw new IllegalStateException("Extension name is blank (Extension " + type + ")!");
-			}
-			// 如果已经加载，则会抛出异常
-            if (cachedClasses.get().containsKey(name)) {
-                throw new IllegalStateException("Extension name " +
-                        name + " already exists (Extension " + type + ")!");
-			}
-			// 如果没有加载，放入到缓存中
-			// 放入到扩展类-扩展名称缓存中
-            cachedNames.put(clazz, name);
-			// 放入到扩展名称-扩展类缓存中
-            cachedClasses.get().put(name, clazz);
-		} else {
-			// 如果当前扩展加载器已经缓存一个使用@Adaptive注解的类，抛出异常
-            if (cachedAdaptiveClass != null) {
-                throw new IllegalStateException("Adaptive Extension already exists (Extension " + type + ")!");
-			}
-			// 如果当前扩展加载器没有缓存使用@Adaptive注解的类，缓存添加的扩展类
-            cachedAdaptiveClass = clazz;
-        }
-	}
-
-	/**
-	 * 替换已经存在的扩展类
-	 * 已经废弃
-     * @param name  extension name
-     * @param clazz extension class
-     * @throws IllegalStateException when extension to be placed doesn't exist
-     * @deprecated not recommended any longer, and use only when test
-     */
-    @Deprecated
-    public void replaceExtension(String name, Class<?> clazz) {
-        getExtensionClasses(); // load classes
-
-        if (!type.isAssignableFrom(clazz)) {
-            throw new IllegalStateException("Input type " +
-                    clazz + " doesn't implement Extension " + type);
-        }
-        if (clazz.isInterface()) {
-            throw new IllegalStateException("Input type " +
-                    clazz + " can't be interface!");
-        }
-
-        if (!clazz.isAnnotationPresent(Adaptive.class)) {
-            if (StringUtils.isBlank(name)) {
-                throw new IllegalStateException("Extension name is blank (Extension " + type + ")!");
-            }
-            if (!cachedClasses.get().containsKey(name)) {
-                throw new IllegalStateException("Extension name " +
-                        name + " doesn't exist (Extension " + type + ")!");
-            }
-
-            cachedNames.put(clazz, name);
-            cachedClasses.get().put(name, clazz);
-            cachedInstances.remove(name);
-        } else {
-            if (cachedAdaptiveClass == null) {
-                throw new IllegalStateException("Adaptive Extension doesn't exist (Extension " + type + ")!");
-            }
-
-            cachedAdaptiveClass = clazz;
-            cachedAdaptiveInstance.set(null);
-		}
-	}
-
-	/**
-	 * 取使用@Adaptive注解的扩展类实例
-	 */
-	@SuppressWarnings("unchecked")
-	public T getAdaptiveExtension() {
-		// 判断缓存中是否有实例
-		Object instance = cachedAdaptiveInstance.get();
-		if (instance == null) {
-			// 抛出在创建createAdaptiveInstance时发生的异常
-			if (createAdaptiveInstanceError != null) {
-				throw new IllegalStateException("Failed to create adaptive instance: " +
-						createAdaptiveInstanceError.toString(),
-						createAdaptiveInstanceError);
-			}
-			// 加持双重校验锁，创建使用@Adaptice注解的实例，并设置为缓存对象
-			synchronized (cachedAdaptiveInstance) {
-				instance = cachedAdaptiveInstance.get();
-				if (instance == null) {
-					try {
-						instance = createAdaptiveExtension();
-						cachedAdaptiveInstance.set(instance);
-					} catch (Throwable t) {
-						createAdaptiveInstanceError = t;
-						throw new IllegalStateException("Failed to create adaptive instance: " + t.toString(), t);
-					}
-				}
-			}
-		}
-
-		return (T) instance;
-	}
-
-	/**
-	 * 查找指定扩展名称，是否发生了异常
-	 */
-	private void findException(String name) {
-		// 从加载时发生的异常中，看是否能获取对应名称的异常
-		for (Map.Entry<String, IllegalStateException> entry : exceptions.entrySet()) {
-			if (entry.getKey().toLowerCase().contains(name.toLowerCase())) {
-				throw entry.getValue();
-			}
-		}
-	}
-
-    private IllegalStateException noExtensionException(String name) {
-        StringBuilder buf = new StringBuilder("No such extension " + type.getName() + " by name " + name);
-
-
-        int i = 1;
-        for (Map.Entry<String, IllegalStateException> entry : exceptions.entrySet()) {
-            if (i == 1) {
-                buf.append(", possible causes: ");
-            }
-
-            buf.append("\r\n(");
-            buf.append(i++);
-            buf.append(") ");
-            buf.append(entry.getKey());
-            buf.append(":\r\n");
-            buf.append(StringUtils.toString(entry.getValue()));
-        }
-        return new IllegalStateException(buf.toString());
-	}
-
-	/**
-	 * 创建扩展类对象
-	 */
-	@SuppressWarnings("unchecked")
-	private T createExtension(String name) {
-		// 校验，并抛出异常
-		findException(name);
-		// 从全部扩展中获取指定扩展名称的扩展类
-		Class<?> clazz = getExtensionClasses().get(name);
-		if (clazz == null) {
-			throw noExtensionException(name);
-		}
-		try {
-			// 根据扩展类，从缓存中获取扩展类的对象实例
-			T instance = (T) EXTENSION_INSTANCES.get(clazz);
-			if (instance == null) {
-				// 如果实例不存在，则创建一个实例
-				EXTENSION_INSTANCES.putIfAbsent(clazz, clazz.newInstance());
-				instance = (T) EXTENSION_INSTANCES.get(clazz);
-			}
-			// 注入扩展类依赖的属性
-			injectExtension(instance);
-			// 获取使用Wrapper包装的扩展类集合
-			Set<Class<?>> wrapperClasses = cachedWrapperClasses;
-			if (CollectionUtils.isNotEmpty(wrapperClasses)) {
-				for (Class<?> wrapperClass : wrapperClasses) {
-					// 注入Wrapper对象实例
-					instance = injectExtension((T) wrapperClass.getConstructor(type).newInstance(instance));
-				}
-			}
-			// 返回创建的扩展类对象
-			return instance;
-		} catch (Throwable t) {
-			throw new IllegalStateException("Extension instance (name: " + name + ", class: " +
-					type + ") couldn't be instantiated: " + t.getMessage(), t);
-		}
-	}
-
-	/**
-	 * 注入依赖的属性
-	 */
-	private T injectExtension(T instance) {
-
-		if (objectFactory == null) {
-			return instance;
-		}
-
-		try {
-			for (Method method : instance.getClass().getMethods()) {
-				if (!isSetter(method)) {
-					continue;
-				}
-				// 如果扩展属于无需注入类型，不进行注入
-				if (method.getAnnotation(DisableInject.class) != null) {
-					continue;
-				}
-				// 既不是setter方法，也没有使用@DisableInject注解
-				// 获取方法的第一个参数类型
-				Class<?> pt = method.getParameterTypes()[0];
-				if (ReflectUtils.isPrimitives(pt)) {
-					continue;
-				}
-				// 如果第一个参数类型是原始类型
-				try {
-					// 获取这个方法需要setter的属性
-					String property = getSetterProperty(method);
-					// 获取属性对象
-					Object object = objectFactory.getExtension(pt, property);
-					// 设置属性值
-					if (object != null) {
-						method.invoke(instance, object);
-					}
-				} catch (Exception e) {
-					logger.error("Failed to inject via method " + method.getName()
-							+ " of interface " + type.getName() + ": " + e.getMessage(), e);
-				}
-
-			}
-		} catch (Exception e) {
-			logger.error(e.getMessage(), e);
-		}
-		return instance;
-	}
-
-    /**
-     * get properties name for setter, for instance: setVersion, return "version"
-     * <p>
-     * return "", if setter name with length less than 3
-     */
-    private String getSetterProperty(Method method) {
-        return method.getName().length() > 3 ? method.getName().substring(3, 4).toLowerCase() + method.getName().substring(4) : "";
-    }
-
-    /**
-     * return true if and only if:
-     * <p>
-     * 1, public
-     * <p>
-     * 2, name starts with "set"
-     * <p>
-     * 3, only has one parameter
-     */
-    private boolean isSetter(Method method) {
-        return method.getName().startsWith("set")
-                && method.getParameterTypes().length == 1
-                && Modifier.isPublic(method.getModifiers());
-	}
-
-	/**
-	 * 获取指定扩展名称的扩展类类型
-	 */
-	private Class<?> getExtensionClass(String name) {
-		if (type == null) {
-			throw new IllegalArgumentException("Extension type == null");
-		}
-		if (name == null) {
-			throw new IllegalArgumentException("Extension name == null");
-		}
-		return getExtensionClasses().get(name);
-	}
-
-	/**
-	 * 获取或加载所有的扩展类
-	 */
-	private Map<String, Class<?>> getExtensionClasses() {
-		// 首先获取缓存的扩展类集合
-		Map<String, Class<?>> classes = cachedClasses.get();
-		// 如果没有对应的缓存，加持双重校验锁的情况下，进行重新加载
-		if (classes == null) {
-			synchronized (cachedClasses) {
-				classes = cachedClasses.get();
-				if (classes == null) {
-					classes = loadExtensionClasses();
-					cachedClasses.set(classes);
-				}
-			}
-		}
-		return classes;
-	}
-
-	/**
-	 * 在getExtensionClasses()中已经加锁
-     */
-    private Map<String, Class<?>> loadExtensionClasses() {
-        cacheDefaultExtensionName();
-		// 扫描下面三个路径
-        Map<String, Class<?>> extensionClasses = new HashMap<>();
-        loadDirectory(extensionClasses, DUBBO_INTERNAL_DIRECTORY, type.getName());
-        loadDirectory(extensionClasses, DUBBO_INTERNAL_DIRECTORY, type.getName().replace("org.apache", "com.alibaba"));
-        loadDirectory(extensionClasses, DUBBO_DIRECTORY, type.getName());
-        loadDirectory(extensionClasses, DUBBO_DIRECTORY, type.getName().replace("org.apache", "com.alibaba"));
-        loadDirectory(extensionClasses, SERVICES_DIRECTORY, type.getName());
-        loadDirectory(extensionClasses, SERVICES_DIRECTORY, type.getName().replace("org.apache", "com.alibaba"));
-        return extensionClasses;
-	}
-
-	/**
-	 * 缓存默认的扩展名称
-     */
-    private void cacheDefaultExtensionName() {
-		// 扩展类必须使用@SPI注解
-        final SPI defaultAnnotation = type.getAnnotation(SPI.class);
-        if (defaultAnnotation == null) {
-            return;
-		}
-
-		// 获取@SPI注解中的名称
-        String value = defaultAnnotation.value();
-        if ((value = value.trim()).length() > 0) {
-            String[] names = NAME_SEPARATOR.split(value);
-            if (names.length > 1) {
-                throw new IllegalStateException("More than 1 default extension name on extension " + type.getName()
-                        + ": " + Arrays.toString(names));
-			}
-			// 只允许有一个名称
-            if (names.length == 1) {
-                cachedDefaultName = names[0];
-            }
-		}
-	}
-
-	/**
-	 * 从指定目录加载扩展类
-	 */
-	private void loadDirectory(Map<String, Class<?>> extensionClasses, String dir, String type) {
-		String fileName = dir + type;
-		try {
-			Enumeration<java.net.URL> urls;
-			ClassLoader classLoader = findClassLoader();
-			// 在当前环境能找到类加载器的情况下，使用当前环境的类加载器
-			if (classLoader != null) {
-				urls = classLoader.getResources(fileName);
-			} else {
-				// 默认使用系统类加载器
-				urls = ClassLoader.getSystemResources(fileName);
-			}
-			// 获取fileName下的地址路径
-			if (urls != null) {
-				// 遍历地址路径
-				while (urls.hasMoreElements()) {
-					java.net.URL resourceURL = urls.nextElement();
-					// 加载每个地址路径的资源
-					loadResource(extensionClasses, classLoader, resourceURL);
-				}
-			}
-		} catch (Throwable t) {
-			logger.error("Exception occurred when loading extension class (interface: " +
-					type + ", description file: " + fileName + ").", t);
-		}
-	}
-
-	/**
-	 * 加载每个地址路径的资源
-	 */
-	private void loadResource(Map<String, Class<?>> extensionClasses, ClassLoader classLoader, java.net.URL resourceURL) {
-		try {
-			// 使用UTF-8的形式，按行进行读取
-			try (BufferedReader reader = new BufferedReader(new InputStreamReader(resourceURL.openStream(), StandardCharsets.UTF_8))) {
-				String line;
-				while ((line = reader.readLine()) != null) {
-					// 去掉"#"及之后的字符
-					final int ci = line.indexOf('#');
-					if (ci >= 0) {
-						line = line.substring(0, ci);
-					}
-					line = line.trim();
-					if (line.length() > 0) {
-						try {
-							String name = null;
-							// 截取"="，前面为扩展名称，后面为扩展的全限定名
-							int i = line.indexOf('=');
-							if (i > 0) {
-								name = line.substring(0, i).trim();
-								line = line.substring(i + 1).trim();
-							}
-							if (line.length() > 0) {
-								// 截取类名后加载类
-								loadClass(extensionClasses, resourceURL, Class.forName(line, true, classLoader), name);
-							}
-						} catch (Throwable t) {
-							IllegalStateException e = new IllegalStateException("Failed to load extension class (interface: " + type + ", class line: " + line + ") in " + resourceURL + ", cause: " + t.getMessage(), t);
-							exceptions.put(line, e);
-						}
-					}
-				}
-			}
-		} catch (Throwable t) {
-			logger.error("Exception occurred when loading extension class (interface: " +
-					type + ", class file: " + resourceURL + ") in " + resourceURL, t);
-		}
-	}
-
-	/**
-	 * 加载指定的类
-	 */
-	private void loadClass(Map<String, Class<?>> extensionClasses, java.net.URL resourceURL, Class<?> clazz, String name) throws NoSuchMethodException {
-		// 判断当前类加载器加载的是不是和类加载器加载过得是不是子父关系或者相同Class类型
-		if (!type.isAssignableFrom(clazz)) {
-			throw new IllegalStateException("Error occurred when loading extension class (interface: " +
-					type + ", class line: " + clazz.getName() + "), class "
-					+ clazz.getName() + " is not subtype of interface.");
-		}
-		// 如果使用了@Adaptive，往cachedAdaptiveClass中写一份缓存
-		if (clazz.isAnnotationPresent(Adaptive.class)) {
-			cacheAdaptiveClass(clazz);
-		} else if (isWrapperClass(clazz)) {
-			// 或是使用Wrapper类型进行了包装
-			cacheWrapperClass(clazz);
-		} else {
-			// 既没有使用@Adaptive注解，也没有使用Wrapper进行包装
-			// 获取指定加载类型的默认构造方法
-			clazz.getConstructor();
-			// 如果没有指定的扩展类名称，使用注解里的value或者类的名称
-			if (StringUtils.isEmpty(name)) {
-				name = findAnnotationName(clazz);
-				if (name.length() == 0) {
-					throw new IllegalStateException("No such extension name for the class " + clazz.getName() + " in the config " + resourceURL);
-				}
-			}
-			// 使用","分割name，因为可能存在一行记录多个类
-			String[] names = NAME_SEPARATOR.split(name);
-			// 有类需要加载
-			if (ArrayUtils.isNotEmpty(names)) {
-				// 缓存使用@Activate注解的扩展
-				cacheActivateClass(clazz, names[0]);
-				for (String n : names) {
-					// 缓存扩展类和扩展名称集合
-					cacheName(clazz, n);
-					// 缓存扩展名称和扩展类的集合
-					saveInExtensionClass(extensionClasses, clazz, n);
-				}
-			}
-		}
-	}
-
-	/**
-	 * 缓存扩展类-扩展名称
-     */
-    private void cacheName(Class<?> clazz, String name) {
-        if (!cachedNames.containsKey(clazz)) {
-            cachedNames.put(clazz, name);
-        }
-	}
-
-	/**
-	 * 将扩展名称和扩展类放入到extensionClasses中
-     */
-    private void saveInExtensionClass(Map<String, Class<?>> extensionClasses, Class<?> clazz, String name) {
-        Class<?> c = extensionClasses.get(name);
-        if (c == null) {
-            extensionClasses.put(name, clazz);
-        } else if (c != clazz) {
-            throw new IllegalStateException("Duplicate extension " + type.getName() + " name " + name + " on " + c.getName() + " and " + clazz.getName());
-        }
-	}
-
-	/**
-	 * 缓存使用@Activate注解的类
-     */
-    private void cacheActivateClass(Class<?> clazz, String name) {
-		// 判断类不是有@Activate注解
-        Activate activate = clazz.getAnnotation(Activate.class);
-        if (activate != null) {
-			// 使用@Activate注解，放入到扩展名称-@Activate集合中
-            cachedActivates.put(name, activate);
-		} else {
-			// 兼容旧版本的@Activate注解
-            com.alibaba.dubbo.common.extension.Activate oldActivate = clazz.getAnnotation(com.alibaba.dubbo.common.extension.Activate.class);
-            if (oldActivate != null) {
-                cachedActivates.put(name, oldActivate);
-            }
-        }
-	}
-
-	/**
-	 * 缓存使用@Adaptive注解的扩展类
-     */
-    private void cacheAdaptiveClass(Class<?> clazz) {
-        if (cachedAdaptiveClass == null) {
-            cachedAdaptiveClass = clazz;
-        } else if (!cachedAdaptiveClass.equals(clazz)) {
-            throw new IllegalStateException("More than 1 adaptive class found: "
-                    + cachedAdaptiveClass.getName()
-                    + ", " + clazz.getName());
-        }
-	}
-
-	/**
-	 * 缓存使用Wrapper包装的扩展类
-	 * 比如: ProtocolFilterWrapper, ProtocalListenerWrapper
-     */
-    private void cacheWrapperClass(Class<?> clazz) {
-        if (cachedWrapperClasses == null) {
-            cachedWrapperClasses = new ConcurrentHashSet<>();
-        }
-        cachedWrapperClasses.add(clazz);
-	}
-
-	/**
-	 * 判断指定类是不是Wrapper类
-     */
-    private boolean isWrapperClass(Class<?> clazz) {
-		try {
-			// 如果这个类，拥有一个指定加载类型为唯一参数的构造方法，就证明是一个wrapper
-            clazz.getConstructor(type);
-            return true;
-        } catch (NoSuchMethodException e) {
-            return false;
-		}
-	}
-
-	/**
-	 * 获取注解的名称
-	 */
-	@SuppressWarnings("deprecation")
-	private String findAnnotationName(Class<?> clazz) {
-		// 如果使用extension注解，并且注解中给出了value的值
-		org.apache.dubbo.common.Extension extension = clazz.getAnnotation(org.apache.dubbo.common.Extension.class);
-		if (extension != null) {
-			return extension.value();
-		}
-		// 获取类的简单名称
-		String name = clazz.getSimpleName();
-		// 如果类名是以指定的类型结尾的
-		if (name.endsWith(type.getSimpleName())) {
-			// 就取指定类型前面的部分
-			name = name.substring(0, name.length() - type.getSimpleName().length());
-		}
-		// 使用小写
-		return name.toLowerCase();
-	}
-
-	/**
-	 * 创建使用@Adaptive注解的扩展类对象
-	 */
-	@SuppressWarnings("unchecked")
-	private T createAdaptiveExtension() {
-		try {
-			// 注入对应扩展类的属性
-			return injectExtension((T) getAdaptiveExtensionClass().newInstance());
-		} catch (Exception e) {
-			throw new IllegalStateException("Can't create adaptive extension " + type + ", cause: " + e.getMessage(), e);
-		}
-	}
-
-	/**
-	 * 获取使用@Adaptive注解的扩展类
-	 */
-	private Class<?> getAdaptiveExtensionClass() {
-		getExtensionClasses();
-		if (cachedAdaptiveClass != null) {
-			return cachedAdaptiveClass;
-		}
-		// 如果没有缓存，则创建一个使用@Adaptive注解的扩展类
-		return cachedAdaptiveClass = createAdaptiveExtensionClass();
-	}
-
-	/**
-	 * 创建一个使用@Adaptive注解的扩展类
-	 */
-	private Class<?> createAdaptiveExtensionClass() {
-		// 生成@Adaptive注解代码的字符串
-		String code = new AdaptiveClassCodeGenerator(type, cachedDefaultName).generate();
-		ClassLoader classLoader = findClassLoader();
-		org.apache.dubbo.common.compiler.Compiler compiler = ExtensionLoader.getExtensionLoader(org.apache.dubbo.common.compiler.Compiler.class).getAdaptiveExtension();
-		// 编译这段代码
-		return compiler.compile(code, classLoader);
-	}
-
-    @Override
-    public String toString() {
-        return this.getClass().getName() + "[" + type.getName() + "]";
-    }
-
-}
-=======
 /*
  * Licensed to the Apache Software Foundation (ASF) under one or more
  * contributor license agreements.  See the NOTICE file distributed with
@@ -1159,17 +89,10 @@
 
 /**
  * {@link org.apache.dubbo.rpc.model.ApplicationModel}, {@code DubboBootstrap} and this class are
- * at present designed to be singleton or static (by itself totally static or uses some static fields).
- * So the instances returned from them are of process or classloader scope. If you want to support
- * multiple dubbo servers in a single process, you may need to refactor these three classes.
- * <p>
- * Load dubbo extensions
- * <ul>
- * <li>auto inject dependency extension </li>
- * <li>auto wrap extension in wrapper </li>
- * <li>default extension is an adaptive instance</li>
- * </ul>
- *
+ * 加载扩展点的核心
+ * 自动注入依赖扩展点
+ * 自动使用Wrapper对扩展点进行包装
+ * 默认的扩展点是一个Adaptive实例
  * @see <a href="http://java.sun.com/j2se/1.5.0/docs/guide/jar/jar.html#Service%20Provider">Service Provider in Java 5</a>
  * @see org.apache.dubbo.common.extension.SPI
  * @see org.apache.dubbo.common.extension.Adaptive
@@ -1181,28 +104,75 @@
 
     private static final Pattern NAME_SEPARATOR = Pattern.compile("\\s*[,]+\\s*");
     private static final String SPECIAL_SPI_PROPERTIES = "special_spi.properties";
-
+    /**
+     * 扩展实现类集合
+     * key: 扩展实现类
+     * value: 扩展对象
+     */
     private final ConcurrentMap<Class<?>, Object> extensionInstances = new ConcurrentHashMap<>(64);
 
     private final Class<?> type;
-
+    /**
+     * 对象工厂
+     * 用于调用{@link ExtensionLoader#injectExtension(Object)}方法，向扩展对象注入依赖属性
+     * 例如：StubProxyFactoryWrapper中有protocol属性
+     */
     private final ExtensionInjector injector;
-
+    /**
+     * 缓存扩展类和扩展名的映射
+     * 通过{@link ExtensionLoader#loadExtensionClasses()}方法加载
+     */
     private final ConcurrentMap<Class<?>, String> cachedNames = new ConcurrentHashMap<>();
-
+    /**
+     * 缓存的扩展实现类集合
+     * 不包含如下两种类型：
+     * 1. 自适应扩展实现类，例如：AdaptiveExtensionFactory
+     * 2. 带唯一参数为扩展接口的构造方法实现类，或者说扩展Wrapper实现类，例如ProtocolFilterWrapper
+     * 扩展Wrapper实现类，会添加到{@link ExtensionLoader#cachedWrapperClasses}中
+     */
     private final Holder<Map<String, Class<?>>> cachedClasses = new Holder<>();
-
+    /**
+     * 扩展名称与@Activate的映射
+     */
     private final Map<String, Object> cachedActivates = Collections.synchronizedMap(new LinkedHashMap<>());
     private final Map<String, Set<String>> cachedActivateGroups = Collections.synchronizedMap(new LinkedHashMap<>());
+
     private final Map<String, String[][]> cachedActivateValues = Collections.synchronizedMap(new LinkedHashMap<>());
+    /**
+     * 缓存的扩展对象集合
+     * key: 扩展名称
+     * value: 扩展对象
+     * 例如：key: protocol value: DubboProtocol
+     * 通过{@link ExtensionLoader#loadExtensionClasses()}方法加载
+     */
     private final ConcurrentMap<String, Holder<Object>> cachedInstances = new ConcurrentHashMap<>();
+    /**
+     * 缓存@Adaptive扩展对象
+     */
     private final Holder<Object> cachedAdaptiveInstance = new Holder<>();
+    /**
+     * 缓存@Adaptive扩展对象的类
+     */
     private volatile Class<?> cachedAdaptiveClass = null;
+    /**
+     * 缓存的默认扩展名称
+     */
     private String cachedDefaultName;
+    /**
+     * 创建{@link ExtensionLoader#cachedAdaptiveInstance}时发生的异常
+     */
     private volatile Throwable createAdaptiveInstanceError;
-
+    /**
+     * 扩展的Wrapper实现集合
+     * 带唯一参数为扩展接口的构造方法的实现类
+     * 通过{@link ExtensionLoader#loadExtensionClasses()}方法加载
+     */
     private Set<Class<?>> cachedWrapperClasses;
-
+    /**
+     * 扩展名称与加载时发生的异常集合
+     * key: 扩展名称
+     * value: 扩展加载时的异常
+     */
     private final Map<String, IllegalStateException> exceptions = new ConcurrentHashMap<>();
 
     private static volatile LoadingStrategy[] strategies = loadLoadingStrategies();
@@ -1299,6 +269,7 @@
     }
 
     /**
+     * 获取指定接口类型的扩展加载器
      * @see ApplicationModel#getExtensionDirector()
      * @see FrameworkModel#getExtensionDirector()
      * @see ModuleModel#getExtensionDirector()
@@ -1350,19 +321,27 @@
             throw new IllegalStateException("ExtensionLoader is destroyed: " + type);
         }
     }
-
-    public String getExtensionName(T extensionInstance) {
-        return getExtensionName(extensionInstance.getClass());
-    }
+    private static ClassLoader findClassLoader() {
+		// 获取ExtensionLoader的类加载器
+        return ClassUtils.getClassLoader(ExtensionLoader.class);
+	}
+
+	/**
+	 * 根据指定的扩展加载器实例，获取扩展名称
+	 */
+	public String getExtensionName(T extensionInstance) {
+		return getExtensionName(extensionInstance.getClass());
+	}
 
     public String getExtensionName(Class<?> extensionClass) {
         getExtensionClasses(); // load class
+		// 获取所有的扩展类，如果还没有开始加载扩展类，就进行一次全量加载
+		getExtensionClasses();
         return cachedNames.get(extensionClass);
     }
 
-    /**
-     * This is equivalent to {@code getActivateExtension(url, key, null)}
-     *
+	/**
+	 * 调用getActivateExtension()获取group=null的使用@Activate注解的扩展类
      * @param url url
      * @param key url parameter key which used to get extension point names
      * @return extension list which are activated.
@@ -1372,9 +351,8 @@
         return getActivateExtension(url, key, null);
     }
 
-    /**
-     * This is equivalent to {@code getActivateExtension(url, values, null)}
-     *
+	/**
+	 * 调用getActivateExtension()获取group=null，有多个扩展点名称的带有@Activate注解的扩展类
      * @param url    url
      * @param values extension point names
      * @return extension list which are activated
@@ -1384,9 +362,9 @@
         return getActivateExtension(url, values, null);
     }
 
-    /**
-     * This is equivalent to {@code getActivateExtension(url, url.getParameter(key).split(","), null)}
-     *
+	/**
+	 * 调用getActivateExtension()获取有多个扩展点名称的带有@Activate注解的扩展类
+	 * 一个扩展点名称，通过分隔符分离成数组
      * @param url   url
      * @param key   url parameter key which used to get extension point names
      * @param group group
@@ -1394,13 +372,13 @@
      * @see #getActivateExtension(org.apache.dubbo.common.URL, String[], String)
      */
     public List<T> getActivateExtension(URL url, String key, String group) {
+		// 获取URL中存储的扩展点的名称
         String value = url.getParameter(key);
         return getActivateExtension(url, StringUtils.isEmpty(value) ? null : COMMA_SPLIT_PATTERN.split(value), group);
     }
 
-    /**
-     * Get activate extensions.
-     *
+	/**
+	 * 获取指定扩展点名称，使用@Activate注解的扩展类对象
      * @param url    url
      * @param values extension point names
      * @param group  group
@@ -1421,13 +399,15 @@
                 synchronized (cachedActivateGroups) {
                     // cache all extensions
                     if (cachedActivateGroups.size() == 0) {
+                        // 获取加载的extensionClasses，使用注解的也在此过程中放入到了各自的集合中
                         getExtensionClasses();
+                        // 遍历cachedActivates
                         for (Map.Entry<String, Object> entry : cachedActivates.entrySet()) {
                             String name = entry.getKey();
                             Object activate = entry.getValue();
 
                             String[] activateGroup, activateValue;
-
+                            // 因为存在两种注解，会分别进行判断
                             if (activate instanceof Activate) {
                                 activateGroup = ((Activate) activate).group();
                                 activateValue = ((Activate) activate).value();
@@ -1440,6 +420,7 @@
                                 continue;
                             }
                             cachedActivateGroups.put(name, new HashSet<>(Arrays.asList(activateGroup)));
+
                             String[][] keyPairs = new String[activateValue.length][];
                             for (int i = 0; i < activateValue.length; i++) {
                                 if (activateValue[i].contains(":")) {
@@ -1458,11 +439,13 @@
                 }
             }
 
-            // traverse all cached extensions
+            // group名称匹配
             cachedActivateGroups.forEach((name, activateGroup) -> {
                 if (isMatchGroup(group, activateGroup)
+                        // 名称匹配
                         && !namesSet.contains(name)
                         && !namesSet.contains(REMOVE_VALUE_PREFIX + name)
+                        // 扩展是否生效
                         && isActive(cachedActivateValues.get(name), url)) {
 
                     activateExtensionsMap.put(getExtensionClass(name), getExtension(name));
@@ -1535,10 +518,15 @@
         return false;
     }
 
+    /**
+     * 判断扩展是否生效
+     */
     private boolean isActive(String[][] keyPairs, URL url) {
+        // 如果@Activate注解value没有赋值，代表注解是生效的
         if (keyPairs.length == 0) {
             return true;
         }
+        // 遍历找到URL中是否存在参数@Activate.value，并且参数值非空
         for (String[] keyPair : keyPairs) {
             // @Active(value="key1:value1, key2:value2")
             String key;
@@ -1562,12 +550,9 @@
         return false;
     }
 
-    /**
-     * Get extension's instance. Return <code>null</code> if extension is not found or is not initialized. Pls. note
-     * that this method will not trigger extension load.
-     * <p>
-     * In order to trigger extension load, call {@link #getExtension(String)} instead.
-     *
+	/**
+	 * 获取已经加载的扩展类对象，可能会返回null
+	 * 此方法不会触发扩展类的加载，有就是有，没有就是没有
      * @see #getExtension(String)
      */
     @SuppressWarnings("unchecked")
@@ -1580,20 +565,24 @@
         return (T) holder.get();
     }
 
+    /**
+     * 获取或者创建存储扩展类实例的Holder
+     */
     private Holder<Object> getOrCreateHolder(String name) {
+        // 先从缓存中获取
         Holder<Object> holder = cachedInstances.get(name);
         if (holder == null) {
+            // 如果没有找到，创建一个默认的Holder
             cachedInstances.putIfAbsent(name, new Holder<>());
             holder = cachedInstances.get(name);
         }
         return holder;
     }
 
-    /**
-     * Return the list of extensions which are already loaded.
-     * <p>
-     * Usually {@link #getSupportedExtensions()} should be called in order to get all extensions.
-     *
+	/**
+	 * 获取已经加载扩展类实例的集合
+	 * 为了获取所有的扩展类对象，通常调用getSupportedExtensions()方法
+	 * 此方法和getSupportedExtensions()方法类似
      * @see #getSupportedExtensions()
      */
     public Set<String> getLoadedExtensions() {
@@ -1609,8 +598,8 @@
     }
 
     /**
-     * Find the extension with the given name.
-     *
+     * 使用指定的名称获取扩展类
+     * 没有找到指定扩展名称，会抛出异常
      * @throws IllegalStateException If the specified extension is not found.
      */
     public T getExtension(String name) {
@@ -1628,18 +617,21 @@
             throw new IllegalArgumentException("Extension name == null");
         }
         if ("true".equals(name)) {
+			// 获取默认的扩展类
             return getDefaultExtension();
         }
         String cacheKey = name;
         if (!wrap) {
             cacheKey += "_origin";
         }
+        // 获取或者创建Holder
         final Holder<Object> holder = getOrCreateHolder(cacheKey);
         Object instance = holder.get();
         if (instance == null) {
             synchronized (holder) {
                 instance = holder.get();
                 if (instance == null) {
+                    // 如果holder不存在，代表是新创建的holder，我们为这个holder生成一个真实值
                     instance = createExtension(name, wrap);
                     holder.set(instance);
                 }
@@ -1649,8 +641,8 @@
     }
 
     /**
-     * Get the extension by specified name if found, or {@link #getDefaultExtension() returns the default one}
-     *
+     * 配置默认扩展类的情况下，返回默认扩展类对象
+     * 没有配置默认扩展类对象，返回null
      * @param name the name of extension
      * @return non-null
      */
@@ -1662,13 +654,19 @@
      * Return default extension, return <code>null</code> if it's not configured.
      */
     public T getDefaultExtension() {
+		// 获取所有的扩展
         getExtensionClasses();
         if (StringUtils.isBlank(cachedDefaultName) || "true".equals(cachedDefaultName)) {
             return null;
-        }
+		}
+		// 获取默认的缓存扩展名称
         return getExtension(cachedDefaultName);
     }
 
+    /**
+     * 是否包含指定的扩展名称
+     * 从extensionClass中获取
+     */
     public boolean hasExtension(String name) {
         checkDestroyed();
         if (StringUtils.isEmpty(name)) {
@@ -1678,6 +676,9 @@
         return c != null;
     }
 
+    /**
+     * 获取目前支持的所有的扩展名称
+     */
     public Set<String> getSupportedExtensions() {
         checkDestroyed();
         Map<String, Class<?>> classes = getExtensionClasses();
@@ -1698,54 +699,60 @@
         return new LinkedHashSet<>(instances);
     }
 
-    /**
-     * Return default extension name, return <code>null</code> if not configured.
+	/**
+	 * 获取默认的扩展名称
+	 * 如果没有配置，返回null
      */
     public String getDefaultExtensionName() {
         getExtensionClasses();
         return cachedDefaultName;
     }
 
-    /**
-     * Register new extension via API
-     *
+	/**
+	 * 添加一个扩展
      * @param name  extension name
      * @param clazz extension class
      * @throws IllegalStateException when extension with the same name has already been registered.
      */
     public void addExtension(String name, Class<?> clazz) {
         checkDestroyed();
+        // 首先看是否需要全量加载扩展类
         getExtensionClasses(); // load classes
-
+		// 添加的扩展类型，必须是当前扩展加载器的子类或者同种类型
         if (!type.isAssignableFrom(clazz)) {
             throw new IllegalStateException("Input type " + clazz + " doesn't implement the Extension " + type);
         }
+        // 加载的扩展类不能是接口
         if (clazz.isInterface()) {
             throw new IllegalStateException("Input type " + clazz + " can't be interface!");
         }
-
+        // 扩展类没有使用@Adaptive注解的情况下，进行添加
         if (!clazz.isAnnotationPresent(Adaptive.class)) {
             if (StringUtils.isBlank(name)) {
                 throw new IllegalStateException("Extension name is blank (Extension " + type + ")!");
-            }
+			}
+			// 如果已经加载，则会抛出异常
             if (cachedClasses.get().containsKey(name)) {
                 throw new IllegalStateException("Extension name " + name + " already exists (Extension " + type + ")!");
             }
-
+            // 如果没有加载，放入到缓存中
+            // 放入到扩展类-扩展名称缓存中
             cachedNames.put(clazz, name);
+			// 放入到扩展名称-扩展类缓存中
             cachedClasses.get().put(name, clazz);
-        } else {
+		} else {
+			// 如果当前扩展加载器已经缓存一个使用@Adaptive注解的类，抛出异常
             if (cachedAdaptiveClass != null) {
                 throw new IllegalStateException("Adaptive Extension already exists (Extension " + type + ")!");
-            }
-
+			}
+			// 如果当前扩展加载器没有缓存使用@Adaptive注解的类，缓存添加的扩展类
             cachedAdaptiveClass = clazz;
         }
     }
 
-    /**
-     * Replace the existing extension via API
-     *
+	/**
+	 * 替换已经存在的扩展类
+	 * 已经废弃
      * @param name  extension name
      * @param clazz extension class
      * @throws IllegalStateException when extension to be placed doesn't exist
@@ -1784,17 +791,22 @@
         }
     }
 
+    /**
+     * 取使用@Adaptive注解的扩展类实例
+     */
     @SuppressWarnings("unchecked")
     public T getAdaptiveExtension() {
         checkDestroyed();
+        // 判断缓存中是否有实例
         Object instance = cachedAdaptiveInstance.get();
         if (instance == null) {
+            // 抛出在创建createAdaptiveInstance时发生的异常
             if (createAdaptiveInstanceError != null) {
                 throw new IllegalStateException(
                         "Failed to create adaptive instance: " + createAdaptiveInstanceError.toString(),
                         createAdaptiveInstanceError);
             }
-
+            // 加持双重校验锁，创建使用@Adaptice注解的实例，并设置为缓存对象
             synchronized (cachedAdaptiveInstance) {
                 instance = cachedAdaptiveInstance.get();
                 if (instance == null) {
@@ -1812,10 +824,14 @@
         return (T) instance;
     }
 
+    /**
+     * 查找指定扩展名称，是否发生了异常
+     */
     private IllegalStateException findException(String name) {
         StringBuilder buf = new StringBuilder("No such extension " + type.getName() + " by name " + name);
 
         int i = 1;
+        // 从加载时发生的异常中，看是否能获取对应名称的异常
         for (Map.Entry<String, IllegalStateException> entry : exceptions.entrySet()) {
             if (entry.getKey().toLowerCase().startsWith(name.toLowerCase())) {
                 if (i == 1) {
@@ -1836,23 +852,32 @@
         return new IllegalStateException(buf.toString());
     }
 
+    /**
+     * 创建扩展类对象
+     */
     @SuppressWarnings("unchecked")
     private T createExtension(String name, boolean wrap) {
+        // 从全部扩展中获取指定扩展名称的扩展类
         Class<?> clazz = getExtensionClasses().get(name);
         if (clazz == null || unacceptableExceptions.contains(name)) {
+            // 校验，并抛出异常
             throw findException(name);
         }
         try {
+            // 根据扩展类，从缓存中获取扩展类的对象实例
             T instance = (T) extensionInstances.get(clazz);
             if (instance == null) {
+                // 如果实例不存在，则创建一个实例
                 extensionInstances.putIfAbsent(clazz, createExtensionInstance(clazz));
                 instance = (T) extensionInstances.get(clazz);
                 instance = postProcessBeforeInitialization(instance, name);
+                // 注入扩展类依赖的属性
                 injectExtension(instance);
                 instance = postProcessAfterInitialization(instance, name);
             }
 
             if (wrap) {
+                // 获取使用Wrapper包装的扩展类集合
                 List<Class<?>> wrapperClassesList = new ArrayList<>();
                 if (cachedWrapperClasses != null) {
                     wrapperClassesList.addAll(cachedWrapperClasses);
@@ -1868,6 +893,7 @@
                                                 || ArrayUtils.contains(wrapper.matches(), name))
                                         && !ArrayUtils.contains(wrapper.mismatches(), name));
                         if (match) {
+                            // 注入Wrapper对象实例
                             instance = injectExtension(
                                     (T) wrapperClass.getConstructor(type).newInstance(instance));
                             instance = postProcessAfterInitialization(instance, name);
@@ -1878,6 +904,7 @@
 
             // Warning: After an instance of Lifecycle is wrapped by cachedWrapperClasses, it may not still be Lifecycle
             // instance, this application may not invoke the lifecycle.initialize hook.
+            // 返回创建的扩展类对象
             initExtension(instance);
             return instance;
         } catch (Throwable t) {
@@ -1919,6 +946,9 @@
         return getExtensionClasses().containsKey(name);
     }
 
+    /**
+     * 注入依赖的属性
+     */
     private T injectExtension(T instance) {
         if (injector == null) {
             return instance;
@@ -1932,12 +962,15 @@
                 /**
                  * Check {@link DisableInject} to see if we need auto-injection for this property
                  */
+                // 如果扩展属于无需注入类型，不进行注入
                 if (method.isAnnotationPresent(DisableInject.class)) {
                     continue;
                 }
 
                 // When spiXXX implements ScopeModelAware, ExtensionAccessorAware,
                 // the setXXX of ScopeModelAware and ExtensionAccessorAware does not need to be injected
+                // 既不是setter方法，也没有使用@DisableInject注解
+                // 获取方法的第一个参数类型
                 if (method.getDeclaringClass() == ScopeModelAware.class) {
                     continue;
                 }
@@ -1951,10 +984,13 @@
                 if (ReflectUtils.isPrimitives(pt)) {
                     continue;
                 }
-
+                // 如果第一个参数类型是原始类型
                 try {
+                    // 获取这个方法需要setter的属性
                     String property = getSetterProperty(method);
+                    // 获取属性对象
                     Object object = injector.getInstance(pt, property);
+                    // 设置属性值
                     if (object != null) {
                         method.invoke(instance, object);
                     }
@@ -2008,6 +1044,9 @@
                 && Modifier.isPublic(method.getModifiers());
     }
 
+    /**
+     * 获取指定扩展名称的扩展类类型
+     */
     private Class<?> getExtensionClass(String name) {
         if (type == null) {
             throw new IllegalArgumentException("Extension type == null");
@@ -2018,11 +1057,16 @@
         return getExtensionClasses().get(name);
     }
 
+    /**
+     * 获取或加载所有的扩展类
+     */
     private Map<String, Class<?>> getExtensionClasses() {
+        // 首先获取缓存的扩展类集合
         Map<String, Class<?>> classes = cachedClasses.get();
         if (classes == null) {
             synchronized (cachedClasses) {
                 classes = cachedClasses.get();
+                // 如果没有对应的缓存，加持双重校验锁的情况下，进行重新加载
                 if (classes == null) {
                     try {
                         classes = loadExtensionClasses();
@@ -2044,7 +1088,7 @@
     }
 
     /**
-     * synchronized in getExtensionClasses
+     * 在getExtensionClasses()中已经加锁
      */
     @SuppressWarnings("deprecation")
     private Map<String, Class<?>> loadExtensionClasses() throws InterruptedException {
@@ -2052,7 +1096,7 @@
         cacheDefaultExtensionName();
 
         Map<String, Class<?>> extensionClasses = new HashMap<>();
-
+        // 扫描下面三个路径
         for (LoadingStrategy strategy : strategies) {
             loadDirectory(extensionClasses, strategy, type.getName());
 
@@ -2084,27 +1128,32 @@
     }
 
     /**
-     * extract and cache default extension name if exists
+     * 存默认的扩展名称
      */
     private void cacheDefaultExtensionName() {
+        // 扩展类必须使用@SPI注解
         final SPI defaultAnnotation = type.getAnnotation(SPI.class);
         if (defaultAnnotation == null) {
             return;
         }
-
+        // 获取@SPI注解中的名称
         String value = defaultAnnotation.value();
         if ((value = value.trim()).length() > 0) {
             String[] names = NAME_SEPARATOR.split(value);
             if (names.length > 1) {
                 throw new IllegalStateException("More than 1 default extension name on extension " + type.getName()
                         + ": " + Arrays.toString(names));
-            }
+			}
+			// 只允许有一个名称
             if (names.length == 1) {
                 cachedDefaultName = names[0];
             }
         }
     }
 
+    /**
+     * 从指定目录加载扩展类
+     */
     private void loadDirectoryInternal(
             Map<String, Class<?>> extensionClasses, LoadingStrategy loadingStrategy, String type)
             throws InterruptedException {
@@ -2112,7 +1161,7 @@
         try {
             List<ClassLoader> classLoadersToLoad = new LinkedList<>();
 
-            // try to load from ExtensionLoader's ClassLoader first
+            // 在当前环境能找到类加载器的情况下，使用当前环境的类加载器
             if (loadingStrategy.preferExtensionClassLoader()) {
                 ClassLoader extensionLoaderClassLoader = ExtensionLoader.class.getClassLoader();
                 if (ClassLoader.getSystemClassLoader() != extensionLoaderClassLoader) {
@@ -2199,6 +1248,9 @@
         }
     }
 
+    /**
+     * 加载每个地址路径的资源
+     */
     private void loadResource(
             Map<String, Class<?>> extensionClasses,
             ClassLoader classLoader,
@@ -2326,6 +1378,9 @@
         return false;
     }
 
+    /**
+     * 加载指定的类
+     */
     private void loadClass(
             ClassLoader classLoader,
             Map<String, Class<?>> extensionClasses,
@@ -2333,6 +1388,7 @@
             Class<?> clazz,
             String name,
             boolean overridden) {
+        // 判断当前类加载器加载的是不是和类加载器加载过得是不是子父关系或者相同Class类型
         if (!type.isAssignableFrom(clazz)) {
             throw new IllegalStateException(
                     "Error occurred when loading extension class (interface: " + type + ", class line: "
@@ -2344,12 +1400,16 @@
         if (!isActive) {
             return;
         }
-
+        // 如果使用了@Adaptive，往cachedAdaptiveClass中写一份缓存
         if (clazz.isAnnotationPresent(Adaptive.class)) {
             cacheAdaptiveClass(clazz, overridden);
         } else if (isWrapperClass(clazz)) {
+            // 或是使用Wrapper类型进行了包装
             cacheWrapperClass(clazz);
         } else {
+            // 既没有使用@Adaptive注解，也没有使用Wrapper进行包装
+            // 获取指定加载类型的默认构造方法
+            // 如果没有指定的扩展类名称，使用注解里的value或者类的名称
             if (StringUtils.isEmpty(name)) {
                 name = findAnnotationName(clazz);
                 if (name.length() == 0) {
@@ -2357,12 +1417,16 @@
                             + " in the config " + resourceURL);
                 }
             }
-
+            // 使用","分割name，因为可能存在一行记录多个类
             String[] names = NAME_SEPARATOR.split(name);
+            // 有类需要加载
             if (ArrayUtils.isNotEmpty(names)) {
+                // 缓存使用@Activate注解的扩展
                 cacheActivateClass(clazz, names[0]);
                 for (String n : names) {
+                    // 缓存扩展类和扩展名称集合
                     cacheName(clazz, n);
+                    // 缓存扩展名称和扩展类的集合
                     saveInExtensionClass(extensionClasses, clazz, n, overridden);
                 }
             }
@@ -2395,8 +1459,8 @@
         return isActive;
     }
 
-    /**
-     * cache name
+	/**
+	 * 缓存扩展类-扩展名称
      */
     private void cacheName(Class<?> clazz, String name) {
         if (!cachedNames.containsKey(clazz)) {
@@ -2404,8 +1468,8 @@
         }
     }
 
-    /**
-     * put clazz in extensionClasses
+	/**
+	 * 将扩展名称和扩展类放入到extensionClasses中
      */
     private void saveInExtensionClass(
             Map<String, Class<?>> extensionClasses, Class<?> clazz, String name, boolean overridden) {
@@ -2422,18 +1486,18 @@
         }
     }
 
-    /**
-     * cache Activate class which is annotated with <code>Activate</code>
-     * <p>
-     * for compatibility, also cache class with old alibaba Activate annotation
+	/**
+	 * 缓存使用@Activate注解的类
      */
     @SuppressWarnings("deprecation")
     private void cacheActivateClass(Class<?> clazz, String name) {
+		// 判断类不是有@Activate注解
         Activate activate = clazz.getAnnotation(Activate.class);
         if (activate != null) {
+			// 使用@Activate注解，放入到扩展名称-@Activate集合中
             cachedActivates.put(name, activate);
         } else if (Dubbo2CompactUtils.isEnabled() && Dubbo2ActivateUtils.isActivateLoaded()) {
-            // support com.alibaba.dubbo.common.extension.Activate
+            // 兼容旧版本的@Activate注解
             Annotation oldActivate = clazz.getAnnotation(Dubbo2ActivateUtils.getActivateClass());
             if (oldActivate != null) {
                 cachedActivates.put(name, oldActivate);
@@ -2441,8 +1505,8 @@
         }
     }
 
-    /**
-     * cache Adaptive class which is annotated with <code>Adaptive</code>
+	/**
+	 * 缓存使用@Adaptive注解的扩展类
      */
     private void cacheAdaptiveClass(Class<?> clazz, boolean overridden) {
         if (cachedAdaptiveClass == null || overridden) {
@@ -2453,10 +1517,9 @@
         }
     }
 
-    /**
-     * cache wrapper class
-     * <p>
-     * like: ProtocolFilterWrapper, ProtocolListenerWrapper
+	/**
+	 * 缓存使用Wrapper包装的扩展类
+	 * 比如: ProtocolFilterWrapper, ProtocalListenerWrapper
      */
     private void cacheWrapperClass(Class<?> clazz) {
         if (cachedWrapperClasses == null) {
@@ -2465,12 +1528,11 @@
         cachedWrapperClasses.add(clazz);
     }
 
-    /**
-     * test if clazz is a wrapper class
-     * <p>
-     * which has Constructor with given class type as its only argument
+	/**
+	 * 判断指定类是不是Wrapper类
      */
     protected boolean isWrapperClass(Class<?> clazz) {
+        // 如果这个类，拥有一个指定加载类型为唯一参数的构造方法，就证明是一个wrapper
         Constructor<?>[] constructors = clazz.getConstructors();
         for (Constructor<?> constructor : constructors) {
             if (constructor.getParameterTypes().length == 1 && constructor.getParameterTypes()[0] == type) {
@@ -2480,25 +1542,36 @@
         return false;
     }
 
+    /**
+     * 获取注解的名称
+     */
     @SuppressWarnings("deprecation")
     private String findAnnotationName(Class<?> clazz) {
+        // 如果使用extension注解，并且注解中给出了value的值
         Extension extension = clazz.getAnnotation(Extension.class);
         if (extension != null) {
             return extension.value();
         }
-
+        // 获取类的简单名称
         String name = clazz.getSimpleName();
+        // 如果类名是以指定的类型结尾的
         if (name.endsWith(type.getSimpleName())) {
+            // 就取指定类型前面的部分
             name = name.substring(0, name.length() - type.getSimpleName().length());
         }
+        // 使用小写
         return name.toLowerCase();
     }
 
+    /**
+     * 创建使用@Adaptive注解的扩展类对象
+     */
     @SuppressWarnings("unchecked")
     private T createAdaptiveExtension() {
         try {
             T instance = (T) getAdaptiveExtensionClass().newInstance();
             instance = postProcessBeforeInitialization(instance, null);
+            // 注入对应扩展类的属性
             injectExtension(instance);
             instance = postProcessAfterInitialization(instance, null);
             initExtension(instance);
@@ -2509,16 +1582,23 @@
         }
     }
 
+    /**
+     * 获取使用@Adaptive注解的扩展类
+     */
     private Class<?> getAdaptiveExtensionClass() {
         getExtensionClasses();
         if (cachedAdaptiveClass != null) {
             return cachedAdaptiveClass;
         }
+        // 如果没有缓存，则创建一个使用@Adaptive注解的扩展类
         return cachedAdaptiveClass = createAdaptiveExtensionClass();
     }
 
+    /**
+     * 创建一个使用@Adaptive注解的扩展类
+     */
     private Class<?> createAdaptiveExtensionClass() {
-        // Adaptive Classes' ClassLoader should be the same with Real SPI interface classes' ClassLoader
+        // 生成@Adaptive注解代码的字符串
         ClassLoader classLoader = type.getClassLoader();
         try {
             if (NativeUtils.isNative()) {
@@ -2531,6 +1611,7 @@
         org.apache.dubbo.common.compiler.Compiler compiler = extensionDirector
                 .getExtensionLoader(org.apache.dubbo.common.compiler.Compiler.class)
                 .getAdaptiveExtension();
+        // 编译这段代码
         return compiler.compile(type, code, classLoader);
     }
 
@@ -2582,5 +1663,4 @@
         }
         return properties;
     }
-}
->>>>>>> f6eddf70
+}