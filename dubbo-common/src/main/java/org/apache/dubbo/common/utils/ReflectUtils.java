<<<<<<< HEAD
/*
 * Licensed to the Apache Software Foundation (ASF) under one or more
 * contributor license agreements.  See the NOTICE file distributed with
 * this work for additional information regarding copyright ownership.
 * The ASF licenses this file to You under the Apache License, Version 2.0
 * (the "License"); you may not use this file except in compliance with
 * the License.  You may obtain a copy of the License at
 *
 *     http://www.apache.org/licenses/LICENSE-2.0
 *
 * Unless required by applicable law or agreed to in writing, software
 * distributed under the License is distributed on an "AS IS" BASIS,
 * WITHOUT WARRANTIES OR CONDITIONS OF ANY KIND, either express or implied.
 * See the License for the specific language governing permissions and
 * limitations under the License.
 */
package org.apache.dubbo.common.utils;

import javassist.CtClass;
import javassist.CtConstructor;
import javassist.CtMethod;
import javassist.NotFoundException;

import java.lang.reflect.Array;
import java.lang.reflect.Constructor;
import java.lang.reflect.Field;
import java.lang.reflect.GenericArrayType;
import java.lang.reflect.Method;
import java.lang.reflect.Modifier;
import java.lang.reflect.ParameterizedType;
import java.lang.reflect.Type;
import java.net.URL;
import java.security.CodeSource;
import java.security.ProtectionDomain;
import java.util.ArrayList;
import java.util.Date;
import java.util.HashMap;
import java.util.HashSet;
import java.util.List;
import java.util.Map;
import java.util.concurrent.ConcurrentHashMap;
import java.util.concurrent.ConcurrentMap;
import java.util.concurrent.Future;
import java.util.regex.Matcher;
import java.util.regex.Pattern;

/**
 * ReflectUtils
 */
public final class ReflectUtils {

    /**
     * void(V).
     */
    public static final char JVM_VOID = 'V';

    /**
     * boolean(Z).
     */
    public static final char JVM_BOOLEAN = 'Z';

    /**
     * byte(B).
     */
    public static final char JVM_BYTE = 'B';

    /**
     * char(C).
     */
    public static final char JVM_CHAR = 'C';

    /**
     * double(D).
     */
    public static final char JVM_DOUBLE = 'D';

    /**
     * float(F).
     */
    public static final char JVM_FLOAT = 'F';

    /**
     * int(I).
     */
    public static final char JVM_INT = 'I';

    /**
     * long(J).
     */
    public static final char JVM_LONG = 'J';

    /**
     * short(S).
     */
    public static final char JVM_SHORT = 'S';

    public static final Class<?>[] EMPTY_CLASS_ARRAY = new Class<?>[0];

    public static final String JAVA_IDENT_REGEX = "(?:[_$a-zA-Z][_$a-zA-Z0-9]*)";

    public static final String JAVA_NAME_REGEX = "(?:" + JAVA_IDENT_REGEX + "(?:\\." + JAVA_IDENT_REGEX + ")*)";

    public static final String CLASS_DESC = "(?:L" + JAVA_IDENT_REGEX + "(?:\\/" + JAVA_IDENT_REGEX + ")*;)";

    public static final String ARRAY_DESC = "(?:\\[+(?:(?:[VZBCDFIJS])|" + CLASS_DESC + "))";

    public static final String DESC_REGEX = "(?:(?:[VZBCDFIJS])|" + CLASS_DESC + "|" + ARRAY_DESC + ")";

    public static final Pattern DESC_PATTERN = Pattern.compile(DESC_REGEX);

    public static final String METHOD_DESC_REGEX = "(?:(" + JAVA_IDENT_REGEX + ")?\\((" + DESC_REGEX + "*)\\)(" + DESC_REGEX + ")?)";

    public static final Pattern METHOD_DESC_PATTERN = Pattern.compile(METHOD_DESC_REGEX);

    public static final Pattern GETTER_METHOD_DESC_PATTERN = Pattern.compile("get([A-Z][_a-zA-Z0-9]*)\\(\\)(" + DESC_REGEX + ")");

    public static final Pattern SETTER_METHOD_DESC_PATTERN = Pattern.compile("set([A-Z][_a-zA-Z0-9]*)\\((" + DESC_REGEX + ")\\)V");

    public static final Pattern IS_HAS_CAN_METHOD_DESC_PATTERN = Pattern.compile("(?:is|has|can)([A-Z][_a-zA-Z0-9]*)\\(\\)Z");

    private static final ConcurrentMap<String, Class<?>> DESC_CLASS_CACHE = new ConcurrentHashMap<String, Class<?>>();

    private static final ConcurrentMap<String, Class<?>> NAME_CLASS_CACHE = new ConcurrentHashMap<String, Class<?>>();

    private static final ConcurrentMap<String, Method> Signature_METHODS_CACHE = new ConcurrentHashMap<String, Method>();

    private ReflectUtils() {
    }

    public static boolean isPrimitives(Class<?> cls) {
        if (cls.isArray()) {
            return isPrimitive(cls.getComponentType());
        }
        return isPrimitive(cls);
    }

    public static boolean isPrimitive(Class<?> cls) {
        return cls.isPrimitive() || cls == String.class || cls == Boolean.class || cls == Character.class
                || Number.class.isAssignableFrom(cls) || Date.class.isAssignableFrom(cls);
    }

    public static Class<?> getBoxedClass(Class<?> c) {
        if (c == int.class) {
            c = Integer.class;
        } else if (c == boolean.class) {
            c = Boolean.class;
        } else if (c == long.class) {
            c = Long.class;
        } else if (c == float.class) {
            c = Float.class;
        } else if (c == double.class) {
            c = Double.class;
        } else if (c == char.class) {
            c = Character.class;
        } else if (c == byte.class) {
            c = Byte.class;
        } else if (c == short.class) {
            c = Short.class;
        }
        return c;
    }

    /**
     * is compatible.
     *
     * @param c class.
     * @param o instance.
     * @return compatible or not.
     */
    public static boolean isCompatible(Class<?> c, Object o) {
        boolean pt = c.isPrimitive();
        if (o == null) {
            return !pt;
        }

        if (pt) {
            c = getBoxedClass(c);
        }

        return c == o.getClass() || c.isInstance(o);
    }

    /**
     * is compatible.
     *
     * @param cs class array.
     * @param os object array.
     * @return compatible or not.
     */
    public static boolean isCompatible(Class<?>[] cs, Object[] os) {
        int len = cs.length;
        if (len != os.length) {
            return false;
        }
        if (len == 0) {
            return true;
        }
        for (int i = 0; i < len; i++) {
            if (!isCompatible(cs[i], os[i])) {
                return false;
            }
        }
        return true;
    }

    public static String getCodeBase(Class<?> cls) {
        if (cls == null) {
            return null;
        }
        ProtectionDomain domain = cls.getProtectionDomain();
        if (domain == null) {
            return null;
        }
        CodeSource source = domain.getCodeSource();
        if (source == null) {
            return null;
        }
        URL location = source.getLocation();
        if (location == null) {
            return null;
        }
        return location.getFile();
    }

    /**
     * get name.
     * java.lang.Object[][].class => "java.lang.Object[][]"
     *
     * @param c class.
     * @return name.
     */
    public static String getName(Class<?> c) {
        if (c.isArray()) {
            StringBuilder sb = new StringBuilder();
            do {
                sb.append("[]");
                c = c.getComponentType();
            }
            while (c.isArray());

            return c.getName() + sb.toString();
        }
        return c.getName();
    }

    public static Class<?> getGenericClass(Class<?> cls) {
        return getGenericClass(cls, 0);
    }

    public static Class<?> getGenericClass(Class<?> cls, int i) {
        try {
            ParameterizedType parameterizedType = ((ParameterizedType) cls.getGenericInterfaces()[0]);
            Object genericClass = parameterizedType.getActualTypeArguments()[i];

            // handle nested generic type
            if (genericClass instanceof ParameterizedType) {
                return (Class<?>) ((ParameterizedType) genericClass).getRawType();
            }

            // handle array generic type
            if (genericClass instanceof GenericArrayType) {
                return (Class<?>) ((GenericArrayType) genericClass).getGenericComponentType();
            }

            // Requires JDK 7 or higher, Foo<int[]> is no longer GenericArrayType
            if (((Class) genericClass).isArray()) {
                return ((Class) genericClass).getComponentType();
            }
            return (Class<?>) genericClass;
        } catch (Throwable e) {
            throw new IllegalArgumentException(cls.getName() + " generic type undefined!", e);
        }
    }

    /**
     * get method name.
     * "void do(int)", "void do()", "int do(java.lang.String,boolean)"
     *
     * @param m method.
     * @return name.
     */
    public static String getName(final Method m) {
        StringBuilder ret = new StringBuilder();
        ret.append(getName(m.getReturnType())).append(' ');
        ret.append(m.getName()).append('(');
        Class<?>[] parameterTypes = m.getParameterTypes();
        for (int i = 0; i < parameterTypes.length; i++) {
            if (i > 0) {
                ret.append(',');
            }
            ret.append(getName(parameterTypes[i]));
        }
        ret.append(')');
        return ret.toString();
    }

    public static String getSignature(String methodName, Class<?>[] parameterTypes) {
        StringBuilder sb = new StringBuilder(methodName);
        sb.append("(");
        if (parameterTypes != null && parameterTypes.length > 0) {
            boolean first = true;
            for (Class<?> type : parameterTypes) {
                if (first) {
                    first = false;
                } else {
                    sb.append(",");
                }
                sb.append(type.getName());
            }
        }
        sb.append(")");
        return sb.toString();
    }

    /**
     * get constructor name.
     * "()", "(java.lang.String,int)"
     *
     * @param c constructor.
     * @return name.
     */
    public static String getName(final Constructor<?> c) {
        StringBuilder ret = new StringBuilder("(");
        Class<?>[] parameterTypes = c.getParameterTypes();
        for (int i = 0; i < parameterTypes.length; i++) {
            if (i > 0) {
                ret.append(',');
            }
            ret.append(getName(parameterTypes[i]));
        }
        ret.append(')');
        return ret.toString();
    }

    /**
     * get class desc.
     * boolean[].class => "[Z"
     * Object.class => "Ljava/lang/Object;"
     *
     * @param c class.
     * @return desc.
     * @throws NotFoundException
     */
    public static String getDesc(Class<?> c) {
        StringBuilder ret = new StringBuilder();

        while (c.isArray()) {
            ret.append('[');
            c = c.getComponentType();
        }

        if (c.isPrimitive()) {
            String t = c.getName();
            if ("void".equals(t)) {
                ret.append(JVM_VOID);
            } else if ("boolean".equals(t)) {
                ret.append(JVM_BOOLEAN);
            } else if ("byte".equals(t)) {
                ret.append(JVM_BYTE);
            } else if ("char".equals(t)) {
                ret.append(JVM_CHAR);
            } else if ("double".equals(t)) {
                ret.append(JVM_DOUBLE);
            } else if ("float".equals(t)) {
                ret.append(JVM_FLOAT);
            } else if ("int".equals(t)) {
                ret.append(JVM_INT);
            } else if ("long".equals(t)) {
                ret.append(JVM_LONG);
            } else if ("short".equals(t)) {
                ret.append(JVM_SHORT);
            }
        } else {
            ret.append('L');
            ret.append(c.getName().replace('.', '/'));
            ret.append(';');
        }
        return ret.toString();
    }

    /**
     * get class array desc.
     * [int.class, boolean[].class, Object.class] => "I[ZLjava/lang/Object;"
     *
     * @param cs class array.
     * @return desc.
     * @throws NotFoundException
     */
    public static String getDesc(final Class<?>[] cs) {
        if (cs.length == 0) {
            return "";
        }

        StringBuilder sb = new StringBuilder(64);
        for (Class<?> c : cs) {
            sb.append(getDesc(c));
        }
        return sb.toString();
    }

    /**
     * get method desc.
     * int do(int arg1) => "do(I)I"
     * void do(String arg1,boolean arg2) => "do(Ljava/lang/String;Z)V"
     *
     * @param m method.
     * @return desc.
     */
    public static String getDesc(final Method m) {
        StringBuilder ret = new StringBuilder(m.getName()).append('(');
        Class<?>[] parameterTypes = m.getParameterTypes();
        for (int i = 0; i < parameterTypes.length; i++) {
            ret.append(getDesc(parameterTypes[i]));
        }
        ret.append(')').append(getDesc(m.getReturnType()));
        return ret.toString();
    }

    /**
     * get constructor desc.
     * "()V", "(Ljava/lang/String;I)V"
     *
     * @param c constructor.
     * @return desc
     */
    public static String getDesc(final Constructor<?> c) {
        StringBuilder ret = new StringBuilder("(");
        Class<?>[] parameterTypes = c.getParameterTypes();
        for (int i = 0; i < parameterTypes.length; i++) {
            ret.append(getDesc(parameterTypes[i]));
        }
        ret.append(')').append('V');
        return ret.toString();
    }

    /**
     * get method desc.
     * "(I)I", "()V", "(Ljava/lang/String;Z)V"
     *
     * @param m method.
     * @return desc.
     */
    public static String getDescWithoutMethodName(Method m) {
        StringBuilder ret = new StringBuilder();
        ret.append('(');
        Class<?>[] parameterTypes = m.getParameterTypes();
        for (int i = 0; i < parameterTypes.length; i++) {
            ret.append(getDesc(parameterTypes[i]));
        }
        ret.append(')').append(getDesc(m.getReturnType()));
        return ret.toString();
    }

    /**
     * get class desc.
     * Object.class => "Ljava/lang/Object;"
     * boolean[].class => "[Z"
     *
     * @param c class.
     * @return desc.
     * @throws NotFoundException
     */
    public static String getDesc(final CtClass c) throws NotFoundException {
        StringBuilder ret = new StringBuilder();
        if (c.isArray()) {
            ret.append('[');
            ret.append(getDesc(c.getComponentType()));
        } else if (c.isPrimitive()) {
            String t = c.getName();
            if ("void".equals(t)) {
                ret.append(JVM_VOID);
            } else if ("boolean".equals(t)) {
                ret.append(JVM_BOOLEAN);
            } else if ("byte".equals(t)) {
                ret.append(JVM_BYTE);
            } else if ("char".equals(t)) {
                ret.append(JVM_CHAR);
            } else if ("double".equals(t)) {
                ret.append(JVM_DOUBLE);
            } else if ("float".equals(t)) {
                ret.append(JVM_FLOAT);
            } else if ("int".equals(t)) {
                ret.append(JVM_INT);
            } else if ("long".equals(t)) {
                ret.append(JVM_LONG);
            } else if ("short".equals(t)) {
                ret.append(JVM_SHORT);
            }
        } else {
            ret.append('L');
            ret.append(c.getName().replace('.', '/'));
            ret.append(';');
        }
        return ret.toString();
    }

    /**
     * get method desc.
     * "do(I)I", "do()V", "do(Ljava/lang/String;Z)V"
     *
     * @param m method.
     * @return desc.
     */
    public static String getDesc(final CtMethod m) throws NotFoundException {
        StringBuilder ret = new StringBuilder(m.getName()).append('(');
        CtClass[] parameterTypes = m.getParameterTypes();
        for (CtClass parameterType : parameterTypes) {
            ret.append(getDesc(parameterType));
        }
        ret.append(')').append(getDesc(m.getReturnType()));
        return ret.toString();
    }

    /**
     * get constructor desc.
     * "()V", "(Ljava/lang/String;I)V"
     *
     * @param c constructor.
     * @return desc
     */
    public static String getDesc(final CtConstructor c) throws NotFoundException {
        StringBuilder ret = new StringBuilder("(");
        CtClass[] parameterTypes = c.getParameterTypes();
        for (int i = 0; i < parameterTypes.length; i++) {
            ret.append(getDesc(parameterTypes[i]));
        }
        ret.append(')').append('V');
        return ret.toString();
    }

    /**
     * get method desc.
     * "(I)I", "()V", "(Ljava/lang/String;Z)V".
     *
     * @param m method.
     * @return desc.
     */
    public static String getDescWithoutMethodName(final CtMethod m) throws NotFoundException {
        StringBuilder ret = new StringBuilder();
        ret.append('(');
        CtClass[] parameterTypes = m.getParameterTypes();
        for (int i = 0; i < parameterTypes.length; i++) {
            ret.append(getDesc(parameterTypes[i]));
        }
        ret.append(')').append(getDesc(m.getReturnType()));
        return ret.toString();
    }

    /**
     * name to desc.
     * java.util.Map[][] => "[[Ljava/util/Map;"
     *
     * @param name name.
     * @return desc.
     */
    public static String name2desc(String name) {
        StringBuilder sb = new StringBuilder();
        int c = 0, index = name.indexOf('[');
        if (index > 0) {
            c = (name.length() - index) / 2;
            name = name.substring(0, index);
        }
        while (c-- > 0) {
            sb.append("[");
        }
        if ("void".equals(name)) {
            sb.append(JVM_VOID);
        } else if ("boolean".equals(name)) {
            sb.append(JVM_BOOLEAN);
        } else if ("byte".equals(name)) {
            sb.append(JVM_BYTE);
        } else if ("char".equals(name)) {
            sb.append(JVM_CHAR);
        } else if ("double".equals(name)) {
            sb.append(JVM_DOUBLE);
        } else if ("float".equals(name)) {
            sb.append(JVM_FLOAT);
        } else if ("int".equals(name)) {
            sb.append(JVM_INT);
        } else if ("long".equals(name)) {
            sb.append(JVM_LONG);
        } else if ("short".equals(name)) {
            sb.append(JVM_SHORT);
        } else {
            sb.append('L').append(name.replace('.', '/')).append(';');
        }
        return sb.toString();
    }

    /**
     * desc to name.
     * "[[I" => "int[][]"
     *
     * @param desc desc.
     * @return name.
     */
    public static String desc2name(String desc) {
        StringBuilder sb = new StringBuilder();
        int c = desc.lastIndexOf('[') + 1;
        if (desc.length() == c + 1) {
            switch (desc.charAt(c)) {
                case JVM_VOID: {
                    sb.append("void");
                    break;
                }
                case JVM_BOOLEAN: {
                    sb.append("boolean");
                    break;
                }
                case JVM_BYTE: {
                    sb.append("byte");
                    break;
                }
                case JVM_CHAR: {
                    sb.append("char");
                    break;
                }
                case JVM_DOUBLE: {
                    sb.append("double");
                    break;
                }
                case JVM_FLOAT: {
                    sb.append("float");
                    break;
                }
                case JVM_INT: {
                    sb.append("int");
                    break;
                }
                case JVM_LONG: {
                    sb.append("long");
                    break;
                }
                case JVM_SHORT: {
                    sb.append("short");
                    break;
                }
                default:
                    throw new RuntimeException();
            }
        } else {
            sb.append(desc.substring(c + 1, desc.length() - 1).replace('/', '.'));
        }
        while (c-- > 0) {
            sb.append("[]");
        }
        return sb.toString();
    }

    public static Class<?> forName(String name) {
        try {
            return name2class(name);
        } catch (ClassNotFoundException e) {
            throw new IllegalStateException("Not found class " + name + ", cause: " + e.getMessage(), e);
        }
    }

    public static Class<?> forName(ClassLoader cl, String name) {
        try {
            return name2class(cl, name);
        } catch (ClassNotFoundException e) {
            throw new IllegalStateException("Not found class " + name + ", cause: " + e.getMessage(), e);
        }
    }

    /**
     * name to class.
     * "boolean" => boolean.class
     * "java.util.Map[][]" => java.util.Map[][].class
     *
     * @param name name.
     * @return Class instance.
     */
    public static Class<?> name2class(String name) throws ClassNotFoundException {
        return name2class(ClassUtils.getClassLoader(), name);
    }

    /**
     * name to class.
     * "boolean" => boolean.class
     * "java.util.Map[][]" => java.util.Map[][].class
     *
     * @param cl   ClassLoader instance.
     * @param name name.
     * @return Class instance.
     */
    private static Class<?> name2class(ClassLoader cl, String name) throws ClassNotFoundException {
        int c = 0, index = name.indexOf('[');
        if (index > 0) {
            c = (name.length() - index) / 2;
            name = name.substring(0, index);
        }
        if (c > 0) {
            StringBuilder sb = new StringBuilder();
            while (c-- > 0) {
                sb.append("[");
            }

            if ("void".equals(name)) {
                sb.append(JVM_VOID);
            } else if ("boolean".equals(name)) {
                sb.append(JVM_BOOLEAN);
            } else if ("byte".equals(name)) {
                sb.append(JVM_BYTE);
            } else if ("char".equals(name)) {
                sb.append(JVM_CHAR);
            } else if ("double".equals(name)) {
                sb.append(JVM_DOUBLE);
            } else if ("float".equals(name)) {
                sb.append(JVM_FLOAT);
            } else if ("int".equals(name)) {
                sb.append(JVM_INT);
            } else if ("long".equals(name)) {
                sb.append(JVM_LONG);
            } else if ("short".equals(name)) {
                sb.append(JVM_SHORT);
            } else {
                // "java.lang.Object" ==> "Ljava.lang.Object;"
                sb.append('L').append(name).append(';');
            }
            name = sb.toString();
        } else {
            if ("void".equals(name)) {
                return void.class;
            }
            if ("boolean".equals(name)) {
                return boolean.class;
            }
            if ("byte".equals(name)) {
                return byte.class;
            }
            if ("char".equals(name)) {
                return char.class;
            }
            if ("double".equals(name)) {
                return double.class;
            }
            if ("float".equals(name)) {
                return float.class;
            }
            if ("int".equals(name)) {
                return int.class;
            }
            if ("long".equals(name)) {
                return long.class;
            }
            if ("short".equals(name)) {
                return short.class;
            }
        }

        if (cl == null) {
            cl = ClassUtils.getClassLoader();
        }
        Class<?> clazz = NAME_CLASS_CACHE.get(name);
        if (clazz == null) {
            clazz = Class.forName(name, true, cl);
            NAME_CLASS_CACHE.put(name, clazz);
        }
        return clazz;
    }

    /**
     * desc to class.
     * "[Z" => boolean[].class
     * "[[Ljava/util/Map;" => java.util.Map[][].class
     *
     * @param desc desc.
     * @return Class instance.
     * @throws ClassNotFoundException
     */
    public static Class<?> desc2class(String desc) throws ClassNotFoundException {
        return desc2class(ClassUtils.getClassLoader(), desc);
    }

    /**
     * desc to class.
     * "[Z" => boolean[].class
     * "[[Ljava/util/Map;" => java.util.Map[][].class
     *
     * @param cl   ClassLoader instance.
     * @param desc desc.
     * @return Class instance.
     * @throws ClassNotFoundException
     */
    private static Class<?> desc2class(ClassLoader cl, String desc) throws ClassNotFoundException {
        switch (desc.charAt(0)) {
            case JVM_VOID:
                return void.class;
            case JVM_BOOLEAN:
                return boolean.class;
            case JVM_BYTE:
                return byte.class;
            case JVM_CHAR:
                return char.class;
            case JVM_DOUBLE:
                return double.class;
            case JVM_FLOAT:
                return float.class;
            case JVM_INT:
                return int.class;
            case JVM_LONG:
                return long.class;
            case JVM_SHORT:
                return short.class;
            case 'L':
                // "Ljava/lang/Object;" ==> "java.lang.Object"
                desc = desc.substring(1, desc.length() - 1).replace('/', '.');
                break;
            case '[':
                // "[[Ljava/lang/Object;" ==> "[[Ljava.lang.Object;"
                desc = desc.replace('/', '.');
                break;
            default:
                throw new ClassNotFoundException("Class not found: " + desc);
        }

        if (cl == null) {
            cl = ClassUtils.getClassLoader();
        }
        Class<?> clazz = DESC_CLASS_CACHE.get(desc);
        if (clazz == null) {
            clazz = Class.forName(desc, true, cl);
            DESC_CLASS_CACHE.put(desc, clazz);
        }
        return clazz;
    }

    /**
     * get class array instance.
     *
     * @param desc desc.
     * @return Class class array.
     * @throws ClassNotFoundException
     */
    public static Class<?>[] desc2classArray(String desc) throws ClassNotFoundException {
        Class<?>[] ret = desc2classArray(ClassUtils.getClassLoader(), desc);
        return ret;
    }

    /**
     * get class array instance.
     *
     * @param cl   ClassLoader instance.
     * @param desc desc.
     * @return Class[] class array.
     * @throws ClassNotFoundException
     */
    private static Class<?>[] desc2classArray(ClassLoader cl, String desc) throws ClassNotFoundException {
        if (desc.length() == 0) {
            return EMPTY_CLASS_ARRAY;
        }

        List<Class<?>> cs = new ArrayList<Class<?>>();
        Matcher m = DESC_PATTERN.matcher(desc);
        while (m.find()) {
            cs.add(desc2class(cl, m.group()));
        }
        return cs.toArray(EMPTY_CLASS_ARRAY);
    }

    /**
     * Find method from method signature
     *
     * @param clazz      Target class to find method
     * @param methodName Method signature, e.g.: method1(int, String). It is allowed to provide method name only, e.g.: method2
     * @return target method
     * @throws NoSuchMethodException
     * @throws ClassNotFoundException
     * @throws IllegalStateException  when multiple methods are found (overridden method when parameter info is not provided)
     */
    public static Method findMethodByMethodSignature(Class<?> clazz, String methodName, String[] parameterTypes)
            throws NoSuchMethodException, ClassNotFoundException {
        String signature = clazz.getName() + "." + methodName;
        if (parameterTypes != null && parameterTypes.length > 0) {
            signature += StringUtils.join(parameterTypes);
        }
        Method method = Signature_METHODS_CACHE.get(signature);
        if (method != null) {
            return method;
        }
        if (parameterTypes == null) {
            List<Method> finded = new ArrayList<Method>();
            for (Method m : clazz.getMethods()) {
                if (m.getName().equals(methodName)) {
                    finded.add(m);
                }
            }
            if (finded.isEmpty()) {
                throw new NoSuchMethodException("No such method " + methodName + " in class " + clazz);
            }
            if (finded.size() > 1) {
                String msg = String.format("Not unique method for method name(%s) in class(%s), find %d methods.",
                        methodName, clazz.getName(), finded.size());
                throw new IllegalStateException(msg);
            }
            method = finded.get(0);
        } else {
            Class<?>[] types = new Class<?>[parameterTypes.length];
            for (int i = 0; i < parameterTypes.length; i++) {
                types[i] = ReflectUtils.name2class(parameterTypes[i]);
            }
            method = clazz.getMethod(methodName, types);

        }
        Signature_METHODS_CACHE.put(signature, method);
        return method;
    }

    public static Method findMethodByMethodName(Class<?> clazz, String methodName)
            throws NoSuchMethodException, ClassNotFoundException {
        return findMethodByMethodSignature(clazz, methodName, null);
    }

    public static Constructor<?> findConstructor(Class<?> clazz, Class<?> paramType) throws NoSuchMethodException {
        Constructor<?> targetConstructor;
        try {
            targetConstructor = clazz.getConstructor(new Class<?>[]{paramType});
        } catch (NoSuchMethodException e) {
            targetConstructor = null;
            Constructor<?>[] constructors = clazz.getConstructors();
            for (Constructor<?> constructor : constructors) {
                if (Modifier.isPublic(constructor.getModifiers())
                        && constructor.getParameterTypes().length == 1
                        && constructor.getParameterTypes()[0].isAssignableFrom(paramType)) {
                    targetConstructor = constructor;
                    break;
                }
            }
            if (targetConstructor == null) {
                throw e;
            }
        }
        return targetConstructor;
    }

    /**
     * Check if one object is the implementation for a given interface.
     * <p>
     * This method will not trigger classloading for the given interface, therefore it will not lead to error when
     * the given interface is not visible by the classloader
     *
     * @param obj                Object to examine
     * @param interfaceClazzName The given interface
     * @return true if the object implements the given interface, otherwise return false
     */
    public static boolean isInstance(Object obj, String interfaceClazzName) {
        for (Class<?> clazz = obj.getClass();
             clazz != null && !clazz.equals(Object.class);
             clazz = clazz.getSuperclass()) {
            Class<?>[] interfaces = clazz.getInterfaces();
            for (Class<?> itf : interfaces) {
                if (itf.getName().equals(interfaceClazzName)) {
                    return true;
                }
            }
        }
        return false;
    }

    public static Object getEmptyObject(Class<?> returnType) {
        return getEmptyObject(returnType, new HashMap<>(), 0);
    }

    private static Object getEmptyObject(Class<?> returnType, Map<Class<?>, Object> emptyInstances, int level) {
        if (level > 2) {
            return null;
        }
        if (returnType == null) {
            return null;
        }
        if (returnType == boolean.class || returnType == Boolean.class) {
            return false;
        }
        if (returnType == char.class || returnType == Character.class) {
            return '\0';
        }
        if (returnType == byte.class || returnType == Byte.class) {
            return (byte) 0;
        }
        if (returnType == short.class || returnType == Short.class) {
            return (short) 0;
        }
        if (returnType == int.class || returnType == Integer.class) {
            return 0;
        }
        if (returnType == long.class || returnType == Long.class) {
            return 0L;
        }
        if (returnType == float.class || returnType == Float.class) {
            return 0F;
        }
        if (returnType == double.class || returnType == Double.class) {
            return 0D;
        }
        if (returnType.isArray()) {
            return Array.newInstance(returnType.getComponentType(), 0);
        }
        if (returnType.isAssignableFrom(ArrayList.class)) {
            return new ArrayList<>(0);
        }
        if (returnType.isAssignableFrom(HashSet.class)) {
            return new HashSet<>(0);
        }
        if (returnType.isAssignableFrom(HashMap.class)) {
            return new HashMap<>(0);
        }
        if (String.class.equals(returnType)) {
            return "";
        }
        if (returnType.isInterface()) {
            return null;
        }

        try {
            Object value = emptyInstances.get(returnType);
            if (value == null) {
                value = returnType.newInstance();
                emptyInstances.put(returnType, value);
            }
            Class<?> cls = value.getClass();
            while (cls != null && cls != Object.class) {
                Field[] fields = cls.getDeclaredFields();
                for (Field field : fields) {
                    if (field.isSynthetic()) {
                        continue;
                    }
                    Object property = getEmptyObject(field.getType(), emptyInstances, level + 1);
                    if (property != null) {
                        try {
                            if (!field.isAccessible()) {
                                field.setAccessible(true);
                            }
                            field.set(value, property);
                        } catch (Throwable ignored) {
                        }
                    }
                }
                cls = cls.getSuperclass();
            }
            return value;
        } catch (Throwable e) {
            return null;
        }
    }

    public static boolean isBeanPropertyReadMethod(Method method) {
        return method != null
                && Modifier.isPublic(method.getModifiers())
                && !Modifier.isStatic(method.getModifiers())
                && method.getReturnType() != void.class
                && method.getDeclaringClass() != Object.class
                && method.getParameterTypes().length == 0
                && ((method.getName().startsWith("get") && method.getName().length() > 3)
                || (method.getName().startsWith("is") && method.getName().length() > 2));
    }

    public static String getPropertyNameFromBeanReadMethod(Method method) {
        if (isBeanPropertyReadMethod(method)) {
            if (method.getName().startsWith("get")) {
                return method.getName().substring(3, 4).toLowerCase()
                        + method.getName().substring(4);
            }
            if (method.getName().startsWith("is")) {
                return method.getName().substring(2, 3).toLowerCase()
                        + method.getName().substring(3);
            }
        }
        return null;
    }

    public static boolean isBeanPropertyWriteMethod(Method method) {
        return method != null
                && Modifier.isPublic(method.getModifiers())
                && !Modifier.isStatic(method.getModifiers())
                && method.getDeclaringClass() != Object.class
                && method.getParameterTypes().length == 1
                && method.getName().startsWith("set")
                && method.getName().length() > 3;
    }

    public static String getPropertyNameFromBeanWriteMethod(Method method) {
        if (isBeanPropertyWriteMethod(method)) {
            return method.getName().substring(3, 4).toLowerCase()
                    + method.getName().substring(4);
        }
        return null;
    }

    public static boolean isPublicInstanceField(Field field) {
        return Modifier.isPublic(field.getModifiers())
                && !Modifier.isStatic(field.getModifiers())
                && !Modifier.isFinal(field.getModifiers())
                && !field.isSynthetic();
    }

    public static Map<String, Field> getBeanPropertyFields(Class cl) {
        Map<String, Field> properties = new HashMap<String, Field>();
        for (; cl != null; cl = cl.getSuperclass()) {
            Field[] fields = cl.getDeclaredFields();
            for (Field field : fields) {
                if (Modifier.isTransient(field.getModifiers())
                        || Modifier.isStatic(field.getModifiers())) {
                    continue;
                }

                field.setAccessible(true);

                properties.put(field.getName(), field);
            }
        }

        return properties;
    }

    public static Map<String, Method> getBeanPropertyReadMethods(Class cl) {
        Map<String, Method> properties = new HashMap<String, Method>();
        for (; cl != null; cl = cl.getSuperclass()) {
            Method[] methods = cl.getDeclaredMethods();
            for (Method method : methods) {
                if (isBeanPropertyReadMethod(method)) {
                    method.setAccessible(true);
                    String property = getPropertyNameFromBeanReadMethod(method);
                    properties.put(property, method);
                }
            }
        }

        return properties;
    }

    public static Type[] getReturnTypes(Method method) {
        Class<?> returnType = method.getReturnType();
        Type genericReturnType = method.getGenericReturnType();
        if (Future.class.isAssignableFrom(returnType)) {
            if (genericReturnType instanceof ParameterizedType) {
                Type actualArgType = ((ParameterizedType) genericReturnType).getActualTypeArguments()[0];
                if (actualArgType instanceof ParameterizedType) {
                    returnType = (Class<?>) ((ParameterizedType) actualArgType).getRawType();
                    genericReturnType = actualArgType;
                } else {
                    returnType = (Class<?>) actualArgType;
                    genericReturnType = returnType;
                }
            } else {
                returnType = null;
                genericReturnType = null;
            }
        }
        return new Type[]{returnType, genericReturnType};
    }
=======
/*
 * Licensed to the Apache Software Foundation (ASF) under one or more
 * contributor license agreements.  See the NOTICE file distributed with
 * this work for additional information regarding copyright ownership.
 * The ASF licenses this file to You under the Apache License, Version 2.0
 * (the "License"); you may not use this file except in compliance with
 * the License.  You may obtain a copy of the License at
 *
 *     http://www.apache.org/licenses/LICENSE-2.0
 *
 * Unless required by applicable law or agreed to in writing, software
 * distributed under the License is distributed on an "AS IS" BASIS,
 * WITHOUT WARRANTIES OR CONDITIONS OF ANY KIND, either express or implied.
 * See the License for the specific language governing permissions and
 * limitations under the License.
 */
package org.apache.dubbo.common.utils;

import javassist.CtClass;
import javassist.CtConstructor;
import javassist.CtMethod;
import javassist.NotFoundException;

import java.beans.BeanInfo;
import java.beans.Introspector;
import java.beans.PropertyDescriptor;
import java.lang.reflect.Array;
import java.lang.reflect.Constructor;
import java.lang.reflect.Field;
import java.lang.reflect.GenericArrayType;
import java.lang.reflect.Method;
import java.lang.reflect.Modifier;
import java.lang.reflect.ParameterizedType;
import java.lang.reflect.Type;
import java.net.URL;
import java.security.CodeSource;
import java.security.ProtectionDomain;
import java.util.ArrayList;
import java.util.Collections;
import java.util.Date;
import java.util.HashMap;
import java.util.HashSet;
import java.util.LinkedHashSet;
import java.util.LinkedList;
import java.util.List;
import java.util.Map;
import java.util.Set;
import java.util.concurrent.ConcurrentHashMap;
import java.util.concurrent.ConcurrentMap;
import java.util.concurrent.Future;
import java.util.regex.Matcher;
import java.util.regex.Pattern;
import java.util.stream.Collectors;
import java.util.stream.Stream;

import static java.util.Arrays.asList;
import static java.util.Collections.unmodifiableSet;

/**
 * ReflectUtils
 */
public final class ReflectUtils {

    /**
     * void(V).
     */
    public static final char JVM_VOID = 'V';

    /**
     * boolean(Z).
     */
    public static final char JVM_BOOLEAN = 'Z';

    /**
     * byte(B).
     */
    public static final char JVM_BYTE = 'B';

    /**
     * char(C).
     */
    public static final char JVM_CHAR = 'C';

    /**
     * double(D).
     */
    public static final char JVM_DOUBLE = 'D';

    /**
     * float(F).
     */
    public static final char JVM_FLOAT = 'F';

    /**
     * int(I).
     */
    public static final char JVM_INT = 'I';

    /**
     * long(J).
     */
    public static final char JVM_LONG = 'J';

    /**
     * short(S).
     */
    public static final char JVM_SHORT = 'S';

    public static final Class<?>[] EMPTY_CLASS_ARRAY = new Class<?>[0];

    public static final String JAVA_IDENT_REGEX = "(?:[_$a-zA-Z][_$a-zA-Z0-9]*)";

    public static final String JAVA_NAME_REGEX = "(?:" + JAVA_IDENT_REGEX + "(?:\\." + JAVA_IDENT_REGEX + ")*)";

    public static final String CLASS_DESC = "(?:L" + JAVA_IDENT_REGEX + "(?:\\/" + JAVA_IDENT_REGEX + ")*;)";

    public static final String ARRAY_DESC = "(?:\\[+(?:(?:[VZBCDFIJS])|" + CLASS_DESC + "))";

    public static final String DESC_REGEX = "(?:(?:[VZBCDFIJS])|" + CLASS_DESC + "|" + ARRAY_DESC + ")";

    public static final Pattern DESC_PATTERN = Pattern.compile(DESC_REGEX);

    public static final String METHOD_DESC_REGEX = "(?:(" + JAVA_IDENT_REGEX + ")?\\((" + DESC_REGEX + "*)\\)(" + DESC_REGEX + ")?)";

    public static final Pattern METHOD_DESC_PATTERN = Pattern.compile(METHOD_DESC_REGEX);

    public static final Pattern GETTER_METHOD_DESC_PATTERN = Pattern.compile("get([A-Z][_a-zA-Z0-9]*)\\(\\)(" + DESC_REGEX + ")");

    public static final Pattern SETTER_METHOD_DESC_PATTERN = Pattern.compile("set([A-Z][_a-zA-Z0-9]*)\\((" + DESC_REGEX + ")\\)V");

    public static final Pattern IS_HAS_CAN_METHOD_DESC_PATTERN = Pattern.compile("(?:is|has|can)([A-Z][_a-zA-Z0-9]*)\\(\\)Z");

    private static final ConcurrentMap<String, Class<?>> DESC_CLASS_CACHE = new ConcurrentHashMap<String, Class<?>>();

    private static final ConcurrentMap<String, Class<?>> NAME_CLASS_CACHE = new ConcurrentHashMap<String, Class<?>>();

    private static final ConcurrentMap<String, Method> Signature_METHODS_CACHE = new ConcurrentHashMap<String, Method>();

    private ReflectUtils() {
    }

    public static boolean isPrimitives(Class<?> cls) {
        if (cls.isArray()) {
            return isPrimitive(cls.getComponentType());
        }
        return isPrimitive(cls);
    }

    public static boolean isPrimitive(Class<?> cls) {
        return cls.isPrimitive() || cls == String.class || cls == Boolean.class || cls == Character.class
                || Number.class.isAssignableFrom(cls) || Date.class.isAssignableFrom(cls);
    }

    public static Class<?> getBoxedClass(Class<?> c) {
        if (c == int.class) {
            c = Integer.class;
        } else if (c == boolean.class) {
            c = Boolean.class;
        } else if (c == long.class) {
            c = Long.class;
        } else if (c == float.class) {
            c = Float.class;
        } else if (c == double.class) {
            c = Double.class;
        } else if (c == char.class) {
            c = Character.class;
        } else if (c == byte.class) {
            c = Byte.class;
        } else if (c == short.class) {
            c = Short.class;
        }
        return c;
    }

    /**
     * is compatible.
     *
     * @param c class.
     * @param o instance.
     * @return compatible or not.
     */
    public static boolean isCompatible(Class<?> c, Object o) {
        boolean pt = c.isPrimitive();
        if (o == null) {
            return !pt;
        }

        if (pt) {
            c = getBoxedClass(c);
        }

        return c == o.getClass() || c.isInstance(o);
    }

    /**
     * is compatible.
     *
     * @param cs class array.
     * @param os object array.
     * @return compatible or not.
     */
    public static boolean isCompatible(Class<?>[] cs, Object[] os) {
        int len = cs.length;
        if (len != os.length) {
            return false;
        }
        if (len == 0) {
            return true;
        }
        for (int i = 0; i < len; i++) {
            if (!isCompatible(cs[i], os[i])) {
                return false;
            }
        }
        return true;
    }

    public static String getCodeBase(Class<?> cls) {
        if (cls == null) {
            return null;
        }
        ProtectionDomain domain = cls.getProtectionDomain();
        if (domain == null) {
            return null;
        }
        CodeSource source = domain.getCodeSource();
        if (source == null) {
            return null;
        }
        URL location = source.getLocation();
        if (location == null) {
            return null;
        }
        return location.getFile();
    }

    /**
     * get name.
     * java.lang.Object[][].class => "java.lang.Object[][]"
     *
     * @param c class.
     * @return name.
     */
    public static String getName(Class<?> c) {
        if (c.isArray()) {
            StringBuilder sb = new StringBuilder();
            do {
                sb.append("[]");
                c = c.getComponentType();
            }
            while (c.isArray());

            return c.getName() + sb.toString();
        }
        return c.getName();
    }

    public static Class<?> getGenericClass(Class<?> cls) {
        return getGenericClass(cls, 0);
    }

    public static Class<?> getGenericClass(Class<?> cls, int i) {
        try {
            ParameterizedType parameterizedType = ((ParameterizedType) cls.getGenericInterfaces()[0]);
            Object genericClass = parameterizedType.getActualTypeArguments()[i];
            if (genericClass instanceof ParameterizedType) { // handle nested generic type
                return (Class<?>) ((ParameterizedType) genericClass).getRawType();
            } else if (genericClass instanceof GenericArrayType) { // handle array generic type
                return (Class<?>) ((GenericArrayType) genericClass).getGenericComponentType();
            } else if (((Class) genericClass).isArray()) {
                // Requires JDK 7 or higher, Foo<int[]> is no longer GenericArrayType
                return ((Class) genericClass).getComponentType();
            } else {
                return (Class<?>) genericClass;
            }
        } catch (Throwable e) {
            throw new IllegalArgumentException(cls.getName()
                    + " generic type undefined!", e);
        }
    }

    /**
     * get method name.
     * "void do(int)", "void do()", "int do(java.lang.String,boolean)"
     *
     * @param m method.
     * @return name.
     */
    public static String getName(final Method m) {
        StringBuilder ret = new StringBuilder();
        ret.append(getName(m.getReturnType())).append(' ');
        ret.append(m.getName()).append('(');
        Class<?>[] parameterTypes = m.getParameterTypes();
        for (int i = 0; i < parameterTypes.length; i++) {
            if (i > 0) {
                ret.append(',');
            }
            ret.append(getName(parameterTypes[i]));
        }
        ret.append(')');
        return ret.toString();
    }

    public static String getSignature(String methodName, Class<?>[] parameterTypes) {
        StringBuilder sb = new StringBuilder(methodName);
        sb.append("(");
        if (parameterTypes != null && parameterTypes.length > 0) {
            boolean first = true;
            for (Class<?> type : parameterTypes) {
                if (first) {
                    first = false;
                } else {
                    sb.append(",");
                }
                sb.append(type.getName());
            }
        }
        sb.append(")");
        return sb.toString();
    }

    /**
     * get constructor name.
     * "()", "(java.lang.String,int)"
     *
     * @param c constructor.
     * @return name.
     */
    public static String getName(final Constructor<?> c) {
        StringBuilder ret = new StringBuilder("(");
        Class<?>[] parameterTypes = c.getParameterTypes();
        for (int i = 0; i < parameterTypes.length; i++) {
            if (i > 0) {
                ret.append(',');
            }
            ret.append(getName(parameterTypes[i]));
        }
        ret.append(')');
        return ret.toString();
    }

    /**
     * get class desc.
     * boolean[].class => "[Z"
     * Object.class => "Ljava/lang/Object;"
     *
     * @param c class.
     * @return desc.
     * @throws NotFoundException
     */
    public static String getDesc(Class<?> c) {
        StringBuilder ret = new StringBuilder();

        while (c.isArray()) {
            ret.append('[');
            c = c.getComponentType();
        }

        if (c.isPrimitive()) {
            String t = c.getName();
            if ("void".equals(t)) {
                ret.append(JVM_VOID);
            } else if ("boolean".equals(t)) {
                ret.append(JVM_BOOLEAN);
            } else if ("byte".equals(t)) {
                ret.append(JVM_BYTE);
            } else if ("char".equals(t)) {
                ret.append(JVM_CHAR);
            } else if ("double".equals(t)) {
                ret.append(JVM_DOUBLE);
            } else if ("float".equals(t)) {
                ret.append(JVM_FLOAT);
            } else if ("int".equals(t)) {
                ret.append(JVM_INT);
            } else if ("long".equals(t)) {
                ret.append(JVM_LONG);
            } else if ("short".equals(t)) {
                ret.append(JVM_SHORT);
            }
        } else {
            ret.append('L');
            ret.append(c.getName().replace('.', '/'));
            ret.append(';');
        }
        return ret.toString();
    }

    /**
     * get class array desc.
     * [int.class, boolean[].class, Object.class] => "I[ZLjava/lang/Object;"
     *
     * @param cs class array.
     * @return desc.
     * @throws NotFoundException
     */
    public static String getDesc(final Class<?>[] cs) {
        if (cs.length == 0) {
            return "";
        }

        StringBuilder sb = new StringBuilder(64);
        for (Class<?> c : cs) {
            sb.append(getDesc(c));
        }
        return sb.toString();
    }

    /**
     * get method desc.
     * int do(int arg1) => "do(I)I"
     * void do(String arg1,boolean arg2) => "do(Ljava/lang/String;Z)V"
     *
     * @param m method.
     * @return desc.
     */
    public static String getDesc(final Method m) {
        StringBuilder ret = new StringBuilder(m.getName()).append('(');
        Class<?>[] parameterTypes = m.getParameterTypes();
        for (int i = 0; i < parameterTypes.length; i++) {
            ret.append(getDesc(parameterTypes[i]));
        }
        ret.append(')').append(getDesc(m.getReturnType()));
        return ret.toString();
    }

    /**
     * get constructor desc.
     * "()V", "(Ljava/lang/String;I)V"
     *
     * @param c constructor.
     * @return desc
     */
    public static String getDesc(final Constructor<?> c) {
        StringBuilder ret = new StringBuilder("(");
        Class<?>[] parameterTypes = c.getParameterTypes();
        for (int i = 0; i < parameterTypes.length; i++) {
            ret.append(getDesc(parameterTypes[i]));
        }
        ret.append(')').append('V');
        return ret.toString();
    }

    /**
     * get method desc.
     * "(I)I", "()V", "(Ljava/lang/String;Z)V"
     *
     * @param m method.
     * @return desc.
     */
    public static String getDescWithoutMethodName(Method m) {
        StringBuilder ret = new StringBuilder();
        ret.append('(');
        Class<?>[] parameterTypes = m.getParameterTypes();
        for (int i = 0; i < parameterTypes.length; i++) {
            ret.append(getDesc(parameterTypes[i]));
        }
        ret.append(')').append(getDesc(m.getReturnType()));
        return ret.toString();
    }

    /**
     * get class desc.
     * Object.class => "Ljava/lang/Object;"
     * boolean[].class => "[Z"
     *
     * @param c class.
     * @return desc.
     * @throws NotFoundException
     */
    public static String getDesc(final CtClass c) throws NotFoundException {
        StringBuilder ret = new StringBuilder();
        if (c.isArray()) {
            ret.append('[');
            ret.append(getDesc(c.getComponentType()));
        } else if (c.isPrimitive()) {
            String t = c.getName();
            if ("void".equals(t)) {
                ret.append(JVM_VOID);
            } else if ("boolean".equals(t)) {
                ret.append(JVM_BOOLEAN);
            } else if ("byte".equals(t)) {
                ret.append(JVM_BYTE);
            } else if ("char".equals(t)) {
                ret.append(JVM_CHAR);
            } else if ("double".equals(t)) {
                ret.append(JVM_DOUBLE);
            } else if ("float".equals(t)) {
                ret.append(JVM_FLOAT);
            } else if ("int".equals(t)) {
                ret.append(JVM_INT);
            } else if ("long".equals(t)) {
                ret.append(JVM_LONG);
            } else if ("short".equals(t)) {
                ret.append(JVM_SHORT);
            }
        } else {
            ret.append('L');
            ret.append(c.getName().replace('.', '/'));
            ret.append(';');
        }
        return ret.toString();
    }

    /**
     * get method desc.
     * "do(I)I", "do()V", "do(Ljava/lang/String;Z)V"
     *
     * @param m method.
     * @return desc.
     */
    public static String getDesc(final CtMethod m) throws NotFoundException {
        StringBuilder ret = new StringBuilder(m.getName()).append('(');
        CtClass[] parameterTypes = m.getParameterTypes();
        for (int i = 0; i < parameterTypes.length; i++) {
            ret.append(getDesc(parameterTypes[i]));
        }
        ret.append(')').append(getDesc(m.getReturnType()));
        return ret.toString();
    }

    /**
     * get constructor desc.
     * "()V", "(Ljava/lang/String;I)V"
     *
     * @param c constructor.
     * @return desc
     */
    public static String getDesc(final CtConstructor c) throws NotFoundException {
        StringBuilder ret = new StringBuilder("(");
        CtClass[] parameterTypes = c.getParameterTypes();
        for (int i = 0; i < parameterTypes.length; i++) {
            ret.append(getDesc(parameterTypes[i]));
        }
        ret.append(')').append('V');
        return ret.toString();
    }

    /**
     * get method desc.
     * "(I)I", "()V", "(Ljava/lang/String;Z)V".
     *
     * @param m method.
     * @return desc.
     */
    public static String getDescWithoutMethodName(final CtMethod m) throws NotFoundException {
        StringBuilder ret = new StringBuilder();
        ret.append('(');
        CtClass[] parameterTypes = m.getParameterTypes();
        for (int i = 0; i < parameterTypes.length; i++) {
            ret.append(getDesc(parameterTypes[i]));
        }
        ret.append(')').append(getDesc(m.getReturnType()));
        return ret.toString();
    }

    /**
     * name to desc.
     * java.util.Map[][] => "[[Ljava/util/Map;"
     *
     * @param name name.
     * @return desc.
     */
    public static String name2desc(String name) {
        StringBuilder sb = new StringBuilder();
        int c = 0, index = name.indexOf('[');
        if (index > 0) {
            c = (name.length() - index) / 2;
            name = name.substring(0, index);
        }
        while (c-- > 0) {
            sb.append("[");
        }
        if ("void".equals(name)) {
            sb.append(JVM_VOID);
        } else if ("boolean".equals(name)) {
            sb.append(JVM_BOOLEAN);
        } else if ("byte".equals(name)) {
            sb.append(JVM_BYTE);
        } else if ("char".equals(name)) {
            sb.append(JVM_CHAR);
        } else if ("double".equals(name)) {
            sb.append(JVM_DOUBLE);
        } else if ("float".equals(name)) {
            sb.append(JVM_FLOAT);
        } else if ("int".equals(name)) {
            sb.append(JVM_INT);
        } else if ("long".equals(name)) {
            sb.append(JVM_LONG);
        } else if ("short".equals(name)) {
            sb.append(JVM_SHORT);
        } else {
            sb.append('L').append(name.replace('.', '/')).append(';');
        }
        return sb.toString();
    }

    /**
     * desc to name.
     * "[[I" => "int[][]"
     *
     * @param desc desc.
     * @return name.
     */
    public static String desc2name(String desc) {
        StringBuilder sb = new StringBuilder();
        int c = desc.lastIndexOf('[') + 1;
        if (desc.length() == c + 1) {
            switch (desc.charAt(c)) {
                case JVM_VOID: {
                    sb.append("void");
                    break;
                }
                case JVM_BOOLEAN: {
                    sb.append("boolean");
                    break;
                }
                case JVM_BYTE: {
                    sb.append("byte");
                    break;
                }
                case JVM_CHAR: {
                    sb.append("char");
                    break;
                }
                case JVM_DOUBLE: {
                    sb.append("double");
                    break;
                }
                case JVM_FLOAT: {
                    sb.append("float");
                    break;
                }
                case JVM_INT: {
                    sb.append("int");
                    break;
                }
                case JVM_LONG: {
                    sb.append("long");
                    break;
                }
                case JVM_SHORT: {
                    sb.append("short");
                    break;
                }
                default:
                    throw new RuntimeException();
            }
        } else {
            sb.append(desc.substring(c + 1, desc.length() - 1).replace('/', '.'));
        }
        while (c-- > 0) {
            sb.append("[]");
        }
        return sb.toString();
    }

    public static Class<?> forName(String name) {
        try {
            return name2class(name);
        } catch (ClassNotFoundException e) {
            throw new IllegalStateException("Not found class " + name + ", cause: " + e.getMessage(), e);
        }
    }

    public static Class<?> forName(ClassLoader cl, String name) {
        try {
            return name2class(cl, name);
        } catch (ClassNotFoundException e) {
            throw new IllegalStateException("Not found class " + name + ", cause: " + e.getMessage(), e);
        }
    }

    /**
     * name to class.
     * "boolean" => boolean.class
     * "java.util.Map[][]" => java.util.Map[][].class
     *
     * @param name name.
     * @return Class instance.
     */
    public static Class<?> name2class(String name) throws ClassNotFoundException {
        return name2class(ClassUtils.getClassLoader(), name);
    }

    /**
     * name to class.
     * "boolean" => boolean.class
     * "java.util.Map[][]" => java.util.Map[][].class
     *
     * @param cl   ClassLoader instance.
     * @param name name.
     * @return Class instance.
     */
    private static Class<?> name2class(ClassLoader cl, String name) throws ClassNotFoundException {
        int c = 0, index = name.indexOf('[');
        if (index > 0) {
            c = (name.length() - index) / 2;
            name = name.substring(0, index);
        }
        if (c > 0) {
            StringBuilder sb = new StringBuilder();
            while (c-- > 0) {
                sb.append("[");
            }

            if ("void".equals(name)) {
                sb.append(JVM_VOID);
            } else if ("boolean".equals(name)) {
                sb.append(JVM_BOOLEAN);
            } else if ("byte".equals(name)) {
                sb.append(JVM_BYTE);
            } else if ("char".equals(name)) {
                sb.append(JVM_CHAR);
            } else if ("double".equals(name)) {
                sb.append(JVM_DOUBLE);
            } else if ("float".equals(name)) {
                sb.append(JVM_FLOAT);
            } else if ("int".equals(name)) {
                sb.append(JVM_INT);
            } else if ("long".equals(name)) {
                sb.append(JVM_LONG);
            } else if ("short".equals(name)) {
                sb.append(JVM_SHORT);
            } else {
                sb.append('L').append(name).append(';'); // "java.lang.Object" ==> "Ljava.lang.Object;"
            }
            name = sb.toString();
        } else {
            if ("void".equals(name)) {
                return void.class;
            } else if ("boolean".equals(name)) {
                return boolean.class;
            } else if ("byte".equals(name)) {
                return byte.class;
            } else if ("char".equals(name)) {
                return char.class;
            } else if ("double".equals(name)) {
                return double.class;
            } else if ("float".equals(name)) {
                return float.class;
            } else if ("int".equals(name)) {
                return int.class;
            } else if ("long".equals(name)) {
                return long.class;
            } else if ("short".equals(name)) {
                return short.class;
            }
        }

        if (cl == null) {
            cl = ClassUtils.getClassLoader();
        }
        Class<?> clazz = NAME_CLASS_CACHE.get(name);
        if (clazz == null) {
            clazz = Class.forName(name, true, cl);
            NAME_CLASS_CACHE.put(name, clazz);
        }
        return clazz;
    }

    /**
     * desc to class.
     * "[Z" => boolean[].class
     * "[[Ljava/util/Map;" => java.util.Map[][].class
     *
     * @param desc desc.
     * @return Class instance.
     * @throws ClassNotFoundException
     */
    public static Class<?> desc2class(String desc) throws ClassNotFoundException {
        return desc2class(ClassUtils.getClassLoader(), desc);
    }

    /**
     * desc to class.
     * "[Z" => boolean[].class
     * "[[Ljava/util/Map;" => java.util.Map[][].class
     *
     * @param cl   ClassLoader instance.
     * @param desc desc.
     * @return Class instance.
     * @throws ClassNotFoundException
     */
    private static Class<?> desc2class(ClassLoader cl, String desc) throws ClassNotFoundException {
        switch (desc.charAt(0)) {
            case JVM_VOID:
                return void.class;
            case JVM_BOOLEAN:
                return boolean.class;
            case JVM_BYTE:
                return byte.class;
            case JVM_CHAR:
                return char.class;
            case JVM_DOUBLE:
                return double.class;
            case JVM_FLOAT:
                return float.class;
            case JVM_INT:
                return int.class;
            case JVM_LONG:
                return long.class;
            case JVM_SHORT:
                return short.class;
            case 'L':
                desc = desc.substring(1, desc.length() - 1).replace('/', '.'); // "Ljava/lang/Object;" ==> "java.lang.Object"
                break;
            case '[':
                desc = desc.replace('/', '.');  // "[[Ljava/lang/Object;" ==> "[[Ljava.lang.Object;"
                break;
            default:
                throw new ClassNotFoundException("Class not found: " + desc);
        }

        if (cl == null) {
            cl = ClassUtils.getClassLoader();
        }
        Class<?> clazz = DESC_CLASS_CACHE.get(desc);
        if (clazz == null) {
            clazz = Class.forName(desc, true, cl);
            DESC_CLASS_CACHE.put(desc, clazz);
        }
        return clazz;
    }

    /**
     * get class array instance.
     *
     * @param desc desc.
     * @return Class class array.
     * @throws ClassNotFoundException
     */
    public static Class<?>[] desc2classArray(String desc) throws ClassNotFoundException {
        Class<?>[] ret = desc2classArray(ClassUtils.getClassLoader(), desc);
        return ret;
    }

    /**
     * get class array instance.
     *
     * @param cl   ClassLoader instance.
     * @param desc desc.
     * @return Class[] class array.
     * @throws ClassNotFoundException
     */
    private static Class<?>[] desc2classArray(ClassLoader cl, String desc) throws ClassNotFoundException {
        if (desc.length() == 0) {
            return EMPTY_CLASS_ARRAY;
        }

        List<Class<?>> cs = new ArrayList<Class<?>>();
        Matcher m = DESC_PATTERN.matcher(desc);
        while (m.find()) {
            cs.add(desc2class(cl, m.group()));
        }
        return cs.toArray(EMPTY_CLASS_ARRAY);
    }

    /**
     * Find method from method signature
     *
     * @param clazz      Target class to find method
     * @param methodName Method signature, e.g.: method1(int, String). It is allowed to provide method name only, e.g.: method2
     * @return target method
     * @throws NoSuchMethodException
     * @throws ClassNotFoundException
     * @throws IllegalStateException  when multiple methods are found (overridden method when parameter info is not provided)
     */
    public static Method findMethodByMethodSignature(Class<?> clazz, String methodName, String[] parameterTypes)
            throws NoSuchMethodException, ClassNotFoundException {
        String signature = clazz.getName() + "." + methodName;
        if (parameterTypes != null && parameterTypes.length > 0) {
            signature += StringUtils.join(parameterTypes);
        }
        Method method = Signature_METHODS_CACHE.get(signature);
        if (method != null) {
            return method;
        }
        if (parameterTypes == null) {
            List<Method> finded = new ArrayList<Method>();
            for (Method m : clazz.getMethods()) {
                if (m.getName().equals(methodName)) {
                    finded.add(m);
                }
            }
            if (finded.isEmpty()) {
                throw new NoSuchMethodException("No such method " + methodName + " in class " + clazz);
            }
            if (finded.size() > 1) {
                String msg = String.format("Not unique method for method name(%s) in class(%s), find %d methods.",
                        methodName, clazz.getName(), finded.size());
                throw new IllegalStateException(msg);
            }
            method = finded.get(0);
        } else {
            Class<?>[] types = new Class<?>[parameterTypes.length];
            for (int i = 0; i < parameterTypes.length; i++) {
                types[i] = ReflectUtils.name2class(parameterTypes[i]);
            }
            method = clazz.getMethod(methodName, types);

        }
        Signature_METHODS_CACHE.put(signature, method);
        return method;
    }

    public static Method findMethodByMethodName(Class<?> clazz, String methodName)
            throws NoSuchMethodException, ClassNotFoundException {
        return findMethodByMethodSignature(clazz, methodName, null);
    }

    public static Constructor<?> findConstructor(Class<?> clazz, Class<?> paramType) throws NoSuchMethodException {
        Constructor<?> targetConstructor;
        try {
            targetConstructor = clazz.getConstructor(new Class<?>[]{paramType});
        } catch (NoSuchMethodException e) {
            targetConstructor = null;
            Constructor<?>[] constructors = clazz.getConstructors();
            for (Constructor<?> constructor : constructors) {
                if (Modifier.isPublic(constructor.getModifiers())
                        && constructor.getParameterTypes().length == 1
                        && constructor.getParameterTypes()[0].isAssignableFrom(paramType)) {
                    targetConstructor = constructor;
                    break;
                }
            }
            if (targetConstructor == null) {
                throw e;
            }
        }
        return targetConstructor;
    }

    /**
     * Check if one object is the implementation for a given interface.
     * <p>
     * This method will not trigger classloading for the given interface, therefore it will not lead to error when
     * the given interface is not visible by the classloader
     *
     * @param obj                Object to examine
     * @param interfaceClazzName The given interface
     * @return true if the object implements the given interface, otherwise return false
     */
    public static boolean isInstance(Object obj, String interfaceClazzName) {
        for (Class<?> clazz = obj.getClass();
             clazz != null && !clazz.equals(Object.class);
             clazz = clazz.getSuperclass()) {
            Class<?>[] interfaces = clazz.getInterfaces();
            for (Class<?> itf : interfaces) {
                if (itf.getName().equals(interfaceClazzName)) {
                    return true;
                }
            }
        }
        return false;
    }

    public static Object getEmptyObject(Class<?> returnType) {
        return getEmptyObject(returnType, new HashMap<Class<?>, Object>(), 0);
    }

    private static Object getEmptyObject(Class<?> returnType, Map<Class<?>, Object> emptyInstances, int level) {
        if (level > 2) {
            return null;
        }
        if (returnType == null) {
            return null;
        } else if (returnType == boolean.class || returnType == Boolean.class) {
            return false;
        } else if (returnType == char.class || returnType == Character.class) {
            return '\0';
        } else if (returnType == byte.class || returnType == Byte.class) {
            return (byte) 0;
        } else if (returnType == short.class || returnType == Short.class) {
            return (short) 0;
        } else if (returnType == int.class || returnType == Integer.class) {
            return 0;
        } else if (returnType == long.class || returnType == Long.class) {
            return 0L;
        } else if (returnType == float.class || returnType == Float.class) {
            return 0F;
        } else if (returnType == double.class || returnType == Double.class) {
            return 0D;
        } else if (returnType.isArray()) {
            return Array.newInstance(returnType.getComponentType(), 0);
        } else if (returnType.isAssignableFrom(ArrayList.class)) {
            return new ArrayList<Object>(0);
        } else if (returnType.isAssignableFrom(HashSet.class)) {
            return new HashSet<Object>(0);
        } else if (returnType.isAssignableFrom(HashMap.class)) {
            return new HashMap<Object, Object>(0);
        } else if (String.class.equals(returnType)) {
            return "";
        } else if (!returnType.isInterface()) {
            try {
                Object value = emptyInstances.get(returnType);
                if (value == null) {
                    value = returnType.newInstance();
                    emptyInstances.put(returnType, value);
                }
                Class<?> cls = value.getClass();
                while (cls != null && cls != Object.class) {
                    Field[] fields = cls.getDeclaredFields();
                    for (Field field : fields) {
                        if (field.isSynthetic()) {
                            continue;
                        }
                        Object property = getEmptyObject(field.getType(), emptyInstances, level + 1);
                        if (property != null) {
                            try {
                                if (!field.isAccessible()) {
                                    field.setAccessible(true);
                                }
                                field.set(value, property);
                            } catch (Throwable e) {
                            }
                        }
                    }
                    cls = cls.getSuperclass();
                }
                return value;
            } catch (Throwable e) {
                return null;
            }
        } else {
            return null;
        }
    }

    public static boolean isBeanPropertyReadMethod(Method method) {
        return method != null
                && Modifier.isPublic(method.getModifiers())
                && !Modifier.isStatic(method.getModifiers())
                && method.getReturnType() != void.class
                && method.getDeclaringClass() != Object.class
                && method.getParameterTypes().length == 0
                && ((method.getName().startsWith("get") && method.getName().length() > 3)
                || (method.getName().startsWith("is") && method.getName().length() > 2));
    }

    public static String getPropertyNameFromBeanReadMethod(Method method) {
        if (isBeanPropertyReadMethod(method)) {
            if (method.getName().startsWith("get")) {
                return method.getName().substring(3, 4).toLowerCase()
                        + method.getName().substring(4);
            }
            if (method.getName().startsWith("is")) {
                return method.getName().substring(2, 3).toLowerCase()
                        + method.getName().substring(3);
            }
        }
        return null;
    }

    public static boolean isBeanPropertyWriteMethod(Method method) {
        return method != null
                && Modifier.isPublic(method.getModifiers())
                && !Modifier.isStatic(method.getModifiers())
                && method.getDeclaringClass() != Object.class
                && method.getParameterTypes().length == 1
                && method.getName().startsWith("set")
                && method.getName().length() > 3;
    }

    public static String getPropertyNameFromBeanWriteMethod(Method method) {
        if (isBeanPropertyWriteMethod(method)) {
            return method.getName().substring(3, 4).toLowerCase()
                    + method.getName().substring(4);
        }
        return null;
    }

    public static boolean isPublicInstanceField(Field field) {
        return Modifier.isPublic(field.getModifiers())
                && !Modifier.isStatic(field.getModifiers())
                && !Modifier.isFinal(field.getModifiers())
                && !field.isSynthetic();
    }

    public static Map<String, Field> getBeanPropertyFields(Class cl) {
        Map<String, Field> properties = new HashMap<String, Field>();
        for (; cl != null; cl = cl.getSuperclass()) {
            Field[] fields = cl.getDeclaredFields();
            for (Field field : fields) {
                if (Modifier.isTransient(field.getModifiers())
                        || Modifier.isStatic(field.getModifiers())) {
                    continue;
                }

                field.setAccessible(true);

                properties.put(field.getName(), field);
            }
        }

        return properties;
    }

    public static Map<String, Method> getBeanPropertyReadMethods(Class cl) {
        Map<String, Method> properties = new HashMap<String, Method>();
        for (; cl != null; cl = cl.getSuperclass()) {
            Method[] methods = cl.getDeclaredMethods();
            for (Method method : methods) {
                if (isBeanPropertyReadMethod(method)) {
                    method.setAccessible(true);
                    String property = getPropertyNameFromBeanReadMethod(method);
                    properties.put(property, method);
                }
            }
        }

        return properties;
    }

    public static Type[] getReturnTypes(Method method) {
        Class<?> returnType = method.getReturnType();
        Type genericReturnType = method.getGenericReturnType();
        if (Future.class.isAssignableFrom(returnType)) {
            if (genericReturnType instanceof ParameterizedType) {
                Type actualArgType = ((ParameterizedType) genericReturnType).getActualTypeArguments()[0];
                if (actualArgType instanceof ParameterizedType) {
                    returnType = (Class<?>) ((ParameterizedType) actualArgType).getRawType();
                    genericReturnType = actualArgType;
                } else {
                    returnType = (Class<?>) actualArgType;
                    genericReturnType = returnType;
                }
            } else {
                returnType = null;
                genericReturnType = null;
            }
        }
        return new Type[]{returnType, genericReturnType};
    }

    /**
     * Find the {@link Set} of {@link ParameterizedType}
     *
     * @param sourceClass the source {@link Class class}
     * @return non-null read-only {@link Set}
     * @since 2.7.4
     */
    public static Set<ParameterizedType> findParameterizedTypes(Class<?> sourceClass) {
        // Add Generic Interfaces
        List<Type> genericTypes = new LinkedList<>(asList(sourceClass.getGenericInterfaces()));
        // Add Generic Super Class
        genericTypes.add(sourceClass.getGenericSuperclass());

        Set<ParameterizedType> parameterizedTypes = genericTypes.stream()
                .filter(type -> type instanceof ParameterizedType)// filter ParameterizedType
                .map(type -> ParameterizedType.class.cast(type))  // cast to ParameterizedType
                .collect(Collectors.toSet());

        if (parameterizedTypes.isEmpty()) { // If not found, try to search super types recursively
            genericTypes.stream()
                    .filter(type -> type instanceof Class)
                    .map(type -> Class.class.cast(type))
                    .forEach(superClass -> {
                        parameterizedTypes.addAll(findParameterizedTypes(superClass));
                    });
        }

        return unmodifiableSet(parameterizedTypes);                     // build as a Set

    }

    /**
     * Find the hierarchical types form the source {@link Class class} by specified {@link Class type}.
     *
     * @param sourceClass the source {@link Class class}
     * @param matchType   the type to match
     * @param <T>         the type to match
     * @return non-null read-only {@link Set}
     * @since 2.7.4
     */
    public static <T> Set<Class<T>> findHierarchicalTypes(Class<?> sourceClass, Class<T> matchType) {
        if (sourceClass == null) {
            return Collections.emptySet();
        }

        Set<Class<T>> hierarchicalTypes = new LinkedHashSet<>();

        if (matchType.isAssignableFrom(sourceClass)) {
            hierarchicalTypes.add((Class<T>) sourceClass);
        }

        // Find all super classes
        hierarchicalTypes.addAll(findHierarchicalTypes(sourceClass.getSuperclass(), matchType));

        return unmodifiableSet(hierarchicalTypes);
    }

    public static <T> T getProperty(Object bean, String propertyName) {
        Class<?> beanClass = bean.getClass();
        BeanInfo beanInfo = null;
        T propertyValue = null;
        try {
            beanInfo = Introspector.getBeanInfo(beanClass);
            propertyValue = (T) Stream.of(beanInfo.getPropertyDescriptors())
                    .filter(propertyDescriptor -> propertyName.equals(propertyDescriptor.getName()))
                    .map(PropertyDescriptor::getReadMethod)
                    .findFirst()
                    .map(method -> {
                        try {
                            return method.invoke(bean);
                        } catch (Exception e) {
                        }
                        return null;
                    }).get();
        } catch (Exception e) {

        }
        return propertyValue;
    }

>>>>>>> 6d3bbb02
}<|MERGE_RESOLUTION|>--- conflicted
+++ resolved
@@ -1,1156 +1,3 @@
-<<<<<<< HEAD
-/*
- * Licensed to the Apache Software Foundation (ASF) under one or more
- * contributor license agreements.  See the NOTICE file distributed with
- * this work for additional information regarding copyright ownership.
- * The ASF licenses this file to You under the Apache License, Version 2.0
- * (the "License"); you may not use this file except in compliance with
- * the License.  You may obtain a copy of the License at
- *
- *     http://www.apache.org/licenses/LICENSE-2.0
- *
- * Unless required by applicable law or agreed to in writing, software
- * distributed under the License is distributed on an "AS IS" BASIS,
- * WITHOUT WARRANTIES OR CONDITIONS OF ANY KIND, either express or implied.
- * See the License for the specific language governing permissions and
- * limitations under the License.
- */
-package org.apache.dubbo.common.utils;
-
-import javassist.CtClass;
-import javassist.CtConstructor;
-import javassist.CtMethod;
-import javassist.NotFoundException;
-
-import java.lang.reflect.Array;
-import java.lang.reflect.Constructor;
-import java.lang.reflect.Field;
-import java.lang.reflect.GenericArrayType;
-import java.lang.reflect.Method;
-import java.lang.reflect.Modifier;
-import java.lang.reflect.ParameterizedType;
-import java.lang.reflect.Type;
-import java.net.URL;
-import java.security.CodeSource;
-import java.security.ProtectionDomain;
-import java.util.ArrayList;
-import java.util.Date;
-import java.util.HashMap;
-import java.util.HashSet;
-import java.util.List;
-import java.util.Map;
-import java.util.concurrent.ConcurrentHashMap;
-import java.util.concurrent.ConcurrentMap;
-import java.util.concurrent.Future;
-import java.util.regex.Matcher;
-import java.util.regex.Pattern;
-
-/**
- * ReflectUtils
- */
-public final class ReflectUtils {
-
-    /**
-     * void(V).
-     */
-    public static final char JVM_VOID = 'V';
-
-    /**
-     * boolean(Z).
-     */
-    public static final char JVM_BOOLEAN = 'Z';
-
-    /**
-     * byte(B).
-     */
-    public static final char JVM_BYTE = 'B';
-
-    /**
-     * char(C).
-     */
-    public static final char JVM_CHAR = 'C';
-
-    /**
-     * double(D).
-     */
-    public static final char JVM_DOUBLE = 'D';
-
-    /**
-     * float(F).
-     */
-    public static final char JVM_FLOAT = 'F';
-
-    /**
-     * int(I).
-     */
-    public static final char JVM_INT = 'I';
-
-    /**
-     * long(J).
-     */
-    public static final char JVM_LONG = 'J';
-
-    /**
-     * short(S).
-     */
-    public static final char JVM_SHORT = 'S';
-
-    public static final Class<?>[] EMPTY_CLASS_ARRAY = new Class<?>[0];
-
-    public static final String JAVA_IDENT_REGEX = "(?:[_$a-zA-Z][_$a-zA-Z0-9]*)";
-
-    public static final String JAVA_NAME_REGEX = "(?:" + JAVA_IDENT_REGEX + "(?:\\." + JAVA_IDENT_REGEX + ")*)";
-
-    public static final String CLASS_DESC = "(?:L" + JAVA_IDENT_REGEX + "(?:\\/" + JAVA_IDENT_REGEX + ")*;)";
-
-    public static final String ARRAY_DESC = "(?:\\[+(?:(?:[VZBCDFIJS])|" + CLASS_DESC + "))";
-
-    public static final String DESC_REGEX = "(?:(?:[VZBCDFIJS])|" + CLASS_DESC + "|" + ARRAY_DESC + ")";
-
-    public static final Pattern DESC_PATTERN = Pattern.compile(DESC_REGEX);
-
-    public static final String METHOD_DESC_REGEX = "(?:(" + JAVA_IDENT_REGEX + ")?\\((" + DESC_REGEX + "*)\\)(" + DESC_REGEX + ")?)";
-
-    public static final Pattern METHOD_DESC_PATTERN = Pattern.compile(METHOD_DESC_REGEX);
-
-    public static final Pattern GETTER_METHOD_DESC_PATTERN = Pattern.compile("get([A-Z][_a-zA-Z0-9]*)\\(\\)(" + DESC_REGEX + ")");
-
-    public static final Pattern SETTER_METHOD_DESC_PATTERN = Pattern.compile("set([A-Z][_a-zA-Z0-9]*)\\((" + DESC_REGEX + ")\\)V");
-
-    public static final Pattern IS_HAS_CAN_METHOD_DESC_PATTERN = Pattern.compile("(?:is|has|can)([A-Z][_a-zA-Z0-9]*)\\(\\)Z");
-
-    private static final ConcurrentMap<String, Class<?>> DESC_CLASS_CACHE = new ConcurrentHashMap<String, Class<?>>();
-
-    private static final ConcurrentMap<String, Class<?>> NAME_CLASS_CACHE = new ConcurrentHashMap<String, Class<?>>();
-
-    private static final ConcurrentMap<String, Method> Signature_METHODS_CACHE = new ConcurrentHashMap<String, Method>();
-
-    private ReflectUtils() {
-    }
-
-    public static boolean isPrimitives(Class<?> cls) {
-        if (cls.isArray()) {
-            return isPrimitive(cls.getComponentType());
-        }
-        return isPrimitive(cls);
-    }
-
-    public static boolean isPrimitive(Class<?> cls) {
-        return cls.isPrimitive() || cls == String.class || cls == Boolean.class || cls == Character.class
-                || Number.class.isAssignableFrom(cls) || Date.class.isAssignableFrom(cls);
-    }
-
-    public static Class<?> getBoxedClass(Class<?> c) {
-        if (c == int.class) {
-            c = Integer.class;
-        } else if (c == boolean.class) {
-            c = Boolean.class;
-        } else if (c == long.class) {
-            c = Long.class;
-        } else if (c == float.class) {
-            c = Float.class;
-        } else if (c == double.class) {
-            c = Double.class;
-        } else if (c == char.class) {
-            c = Character.class;
-        } else if (c == byte.class) {
-            c = Byte.class;
-        } else if (c == short.class) {
-            c = Short.class;
-        }
-        return c;
-    }
-
-    /**
-     * is compatible.
-     *
-     * @param c class.
-     * @param o instance.
-     * @return compatible or not.
-     */
-    public static boolean isCompatible(Class<?> c, Object o) {
-        boolean pt = c.isPrimitive();
-        if (o == null) {
-            return !pt;
-        }
-
-        if (pt) {
-            c = getBoxedClass(c);
-        }
-
-        return c == o.getClass() || c.isInstance(o);
-    }
-
-    /**
-     * is compatible.
-     *
-     * @param cs class array.
-     * @param os object array.
-     * @return compatible or not.
-     */
-    public static boolean isCompatible(Class<?>[] cs, Object[] os) {
-        int len = cs.length;
-        if (len != os.length) {
-            return false;
-        }
-        if (len == 0) {
-            return true;
-        }
-        for (int i = 0; i < len; i++) {
-            if (!isCompatible(cs[i], os[i])) {
-                return false;
-            }
-        }
-        return true;
-    }
-
-    public static String getCodeBase(Class<?> cls) {
-        if (cls == null) {
-            return null;
-        }
-        ProtectionDomain domain = cls.getProtectionDomain();
-        if (domain == null) {
-            return null;
-        }
-        CodeSource source = domain.getCodeSource();
-        if (source == null) {
-            return null;
-        }
-        URL location = source.getLocation();
-        if (location == null) {
-            return null;
-        }
-        return location.getFile();
-    }
-
-    /**
-     * get name.
-     * java.lang.Object[][].class => "java.lang.Object[][]"
-     *
-     * @param c class.
-     * @return name.
-     */
-    public static String getName(Class<?> c) {
-        if (c.isArray()) {
-            StringBuilder sb = new StringBuilder();
-            do {
-                sb.append("[]");
-                c = c.getComponentType();
-            }
-            while (c.isArray());
-
-            return c.getName() + sb.toString();
-        }
-        return c.getName();
-    }
-
-    public static Class<?> getGenericClass(Class<?> cls) {
-        return getGenericClass(cls, 0);
-    }
-
-    public static Class<?> getGenericClass(Class<?> cls, int i) {
-        try {
-            ParameterizedType parameterizedType = ((ParameterizedType) cls.getGenericInterfaces()[0]);
-            Object genericClass = parameterizedType.getActualTypeArguments()[i];
-
-            // handle nested generic type
-            if (genericClass instanceof ParameterizedType) {
-                return (Class<?>) ((ParameterizedType) genericClass).getRawType();
-            }
-
-            // handle array generic type
-            if (genericClass instanceof GenericArrayType) {
-                return (Class<?>) ((GenericArrayType) genericClass).getGenericComponentType();
-            }
-
-            // Requires JDK 7 or higher, Foo<int[]> is no longer GenericArrayType
-            if (((Class) genericClass).isArray()) {
-                return ((Class) genericClass).getComponentType();
-            }
-            return (Class<?>) genericClass;
-        } catch (Throwable e) {
-            throw new IllegalArgumentException(cls.getName() + " generic type undefined!", e);
-        }
-    }
-
-    /**
-     * get method name.
-     * "void do(int)", "void do()", "int do(java.lang.String,boolean)"
-     *
-     * @param m method.
-     * @return name.
-     */
-    public static String getName(final Method m) {
-        StringBuilder ret = new StringBuilder();
-        ret.append(getName(m.getReturnType())).append(' ');
-        ret.append(m.getName()).append('(');
-        Class<?>[] parameterTypes = m.getParameterTypes();
-        for (int i = 0; i < parameterTypes.length; i++) {
-            if (i > 0) {
-                ret.append(',');
-            }
-            ret.append(getName(parameterTypes[i]));
-        }
-        ret.append(')');
-        return ret.toString();
-    }
-
-    public static String getSignature(String methodName, Class<?>[] parameterTypes) {
-        StringBuilder sb = new StringBuilder(methodName);
-        sb.append("(");
-        if (parameterTypes != null && parameterTypes.length > 0) {
-            boolean first = true;
-            for (Class<?> type : parameterTypes) {
-                if (first) {
-                    first = false;
-                } else {
-                    sb.append(",");
-                }
-                sb.append(type.getName());
-            }
-        }
-        sb.append(")");
-        return sb.toString();
-    }
-
-    /**
-     * get constructor name.
-     * "()", "(java.lang.String,int)"
-     *
-     * @param c constructor.
-     * @return name.
-     */
-    public static String getName(final Constructor<?> c) {
-        StringBuilder ret = new StringBuilder("(");
-        Class<?>[] parameterTypes = c.getParameterTypes();
-        for (int i = 0; i < parameterTypes.length; i++) {
-            if (i > 0) {
-                ret.append(',');
-            }
-            ret.append(getName(parameterTypes[i]));
-        }
-        ret.append(')');
-        return ret.toString();
-    }
-
-    /**
-     * get class desc.
-     * boolean[].class => "[Z"
-     * Object.class => "Ljava/lang/Object;"
-     *
-     * @param c class.
-     * @return desc.
-     * @throws NotFoundException
-     */
-    public static String getDesc(Class<?> c) {
-        StringBuilder ret = new StringBuilder();
-
-        while (c.isArray()) {
-            ret.append('[');
-            c = c.getComponentType();
-        }
-
-        if (c.isPrimitive()) {
-            String t = c.getName();
-            if ("void".equals(t)) {
-                ret.append(JVM_VOID);
-            } else if ("boolean".equals(t)) {
-                ret.append(JVM_BOOLEAN);
-            } else if ("byte".equals(t)) {
-                ret.append(JVM_BYTE);
-            } else if ("char".equals(t)) {
-                ret.append(JVM_CHAR);
-            } else if ("double".equals(t)) {
-                ret.append(JVM_DOUBLE);
-            } else if ("float".equals(t)) {
-                ret.append(JVM_FLOAT);
-            } else if ("int".equals(t)) {
-                ret.append(JVM_INT);
-            } else if ("long".equals(t)) {
-                ret.append(JVM_LONG);
-            } else if ("short".equals(t)) {
-                ret.append(JVM_SHORT);
-            }
-        } else {
-            ret.append('L');
-            ret.append(c.getName().replace('.', '/'));
-            ret.append(';');
-        }
-        return ret.toString();
-    }
-
-    /**
-     * get class array desc.
-     * [int.class, boolean[].class, Object.class] => "I[ZLjava/lang/Object;"
-     *
-     * @param cs class array.
-     * @return desc.
-     * @throws NotFoundException
-     */
-    public static String getDesc(final Class<?>[] cs) {
-        if (cs.length == 0) {
-            return "";
-        }
-
-        StringBuilder sb = new StringBuilder(64);
-        for (Class<?> c : cs) {
-            sb.append(getDesc(c));
-        }
-        return sb.toString();
-    }
-
-    /**
-     * get method desc.
-     * int do(int arg1) => "do(I)I"
-     * void do(String arg1,boolean arg2) => "do(Ljava/lang/String;Z)V"
-     *
-     * @param m method.
-     * @return desc.
-     */
-    public static String getDesc(final Method m) {
-        StringBuilder ret = new StringBuilder(m.getName()).append('(');
-        Class<?>[] parameterTypes = m.getParameterTypes();
-        for (int i = 0; i < parameterTypes.length; i++) {
-            ret.append(getDesc(parameterTypes[i]));
-        }
-        ret.append(')').append(getDesc(m.getReturnType()));
-        return ret.toString();
-    }
-
-    /**
-     * get constructor desc.
-     * "()V", "(Ljava/lang/String;I)V"
-     *
-     * @param c constructor.
-     * @return desc
-     */
-    public static String getDesc(final Constructor<?> c) {
-        StringBuilder ret = new StringBuilder("(");
-        Class<?>[] parameterTypes = c.getParameterTypes();
-        for (int i = 0; i < parameterTypes.length; i++) {
-            ret.append(getDesc(parameterTypes[i]));
-        }
-        ret.append(')').append('V');
-        return ret.toString();
-    }
-
-    /**
-     * get method desc.
-     * "(I)I", "()V", "(Ljava/lang/String;Z)V"
-     *
-     * @param m method.
-     * @return desc.
-     */
-    public static String getDescWithoutMethodName(Method m) {
-        StringBuilder ret = new StringBuilder();
-        ret.append('(');
-        Class<?>[] parameterTypes = m.getParameterTypes();
-        for (int i = 0; i < parameterTypes.length; i++) {
-            ret.append(getDesc(parameterTypes[i]));
-        }
-        ret.append(')').append(getDesc(m.getReturnType()));
-        return ret.toString();
-    }
-
-    /**
-     * get class desc.
-     * Object.class => "Ljava/lang/Object;"
-     * boolean[].class => "[Z"
-     *
-     * @param c class.
-     * @return desc.
-     * @throws NotFoundException
-     */
-    public static String getDesc(final CtClass c) throws NotFoundException {
-        StringBuilder ret = new StringBuilder();
-        if (c.isArray()) {
-            ret.append('[');
-            ret.append(getDesc(c.getComponentType()));
-        } else if (c.isPrimitive()) {
-            String t = c.getName();
-            if ("void".equals(t)) {
-                ret.append(JVM_VOID);
-            } else if ("boolean".equals(t)) {
-                ret.append(JVM_BOOLEAN);
-            } else if ("byte".equals(t)) {
-                ret.append(JVM_BYTE);
-            } else if ("char".equals(t)) {
-                ret.append(JVM_CHAR);
-            } else if ("double".equals(t)) {
-                ret.append(JVM_DOUBLE);
-            } else if ("float".equals(t)) {
-                ret.append(JVM_FLOAT);
-            } else if ("int".equals(t)) {
-                ret.append(JVM_INT);
-            } else if ("long".equals(t)) {
-                ret.append(JVM_LONG);
-            } else if ("short".equals(t)) {
-                ret.append(JVM_SHORT);
-            }
-        } else {
-            ret.append('L');
-            ret.append(c.getName().replace('.', '/'));
-            ret.append(';');
-        }
-        return ret.toString();
-    }
-
-    /**
-     * get method desc.
-     * "do(I)I", "do()V", "do(Ljava/lang/String;Z)V"
-     *
-     * @param m method.
-     * @return desc.
-     */
-    public static String getDesc(final CtMethod m) throws NotFoundException {
-        StringBuilder ret = new StringBuilder(m.getName()).append('(');
-        CtClass[] parameterTypes = m.getParameterTypes();
-        for (CtClass parameterType : parameterTypes) {
-            ret.append(getDesc(parameterType));
-        }
-        ret.append(')').append(getDesc(m.getReturnType()));
-        return ret.toString();
-    }
-
-    /**
-     * get constructor desc.
-     * "()V", "(Ljava/lang/String;I)V"
-     *
-     * @param c constructor.
-     * @return desc
-     */
-    public static String getDesc(final CtConstructor c) throws NotFoundException {
-        StringBuilder ret = new StringBuilder("(");
-        CtClass[] parameterTypes = c.getParameterTypes();
-        for (int i = 0; i < parameterTypes.length; i++) {
-            ret.append(getDesc(parameterTypes[i]));
-        }
-        ret.append(')').append('V');
-        return ret.toString();
-    }
-
-    /**
-     * get method desc.
-     * "(I)I", "()V", "(Ljava/lang/String;Z)V".
-     *
-     * @param m method.
-     * @return desc.
-     */
-    public static String getDescWithoutMethodName(final CtMethod m) throws NotFoundException {
-        StringBuilder ret = new StringBuilder();
-        ret.append('(');
-        CtClass[] parameterTypes = m.getParameterTypes();
-        for (int i = 0; i < parameterTypes.length; i++) {
-            ret.append(getDesc(parameterTypes[i]));
-        }
-        ret.append(')').append(getDesc(m.getReturnType()));
-        return ret.toString();
-    }
-
-    /**
-     * name to desc.
-     * java.util.Map[][] => "[[Ljava/util/Map;"
-     *
-     * @param name name.
-     * @return desc.
-     */
-    public static String name2desc(String name) {
-        StringBuilder sb = new StringBuilder();
-        int c = 0, index = name.indexOf('[');
-        if (index > 0) {
-            c = (name.length() - index) / 2;
-            name = name.substring(0, index);
-        }
-        while (c-- > 0) {
-            sb.append("[");
-        }
-        if ("void".equals(name)) {
-            sb.append(JVM_VOID);
-        } else if ("boolean".equals(name)) {
-            sb.append(JVM_BOOLEAN);
-        } else if ("byte".equals(name)) {
-            sb.append(JVM_BYTE);
-        } else if ("char".equals(name)) {
-            sb.append(JVM_CHAR);
-        } else if ("double".equals(name)) {
-            sb.append(JVM_DOUBLE);
-        } else if ("float".equals(name)) {
-            sb.append(JVM_FLOAT);
-        } else if ("int".equals(name)) {
-            sb.append(JVM_INT);
-        } else if ("long".equals(name)) {
-            sb.append(JVM_LONG);
-        } else if ("short".equals(name)) {
-            sb.append(JVM_SHORT);
-        } else {
-            sb.append('L').append(name.replace('.', '/')).append(';');
-        }
-        return sb.toString();
-    }
-
-    /**
-     * desc to name.
-     * "[[I" => "int[][]"
-     *
-     * @param desc desc.
-     * @return name.
-     */
-    public static String desc2name(String desc) {
-        StringBuilder sb = new StringBuilder();
-        int c = desc.lastIndexOf('[') + 1;
-        if (desc.length() == c + 1) {
-            switch (desc.charAt(c)) {
-                case JVM_VOID: {
-                    sb.append("void");
-                    break;
-                }
-                case JVM_BOOLEAN: {
-                    sb.append("boolean");
-                    break;
-                }
-                case JVM_BYTE: {
-                    sb.append("byte");
-                    break;
-                }
-                case JVM_CHAR: {
-                    sb.append("char");
-                    break;
-                }
-                case JVM_DOUBLE: {
-                    sb.append("double");
-                    break;
-                }
-                case JVM_FLOAT: {
-                    sb.append("float");
-                    break;
-                }
-                case JVM_INT: {
-                    sb.append("int");
-                    break;
-                }
-                case JVM_LONG: {
-                    sb.append("long");
-                    break;
-                }
-                case JVM_SHORT: {
-                    sb.append("short");
-                    break;
-                }
-                default:
-                    throw new RuntimeException();
-            }
-        } else {
-            sb.append(desc.substring(c + 1, desc.length() - 1).replace('/', '.'));
-        }
-        while (c-- > 0) {
-            sb.append("[]");
-        }
-        return sb.toString();
-    }
-
-    public static Class<?> forName(String name) {
-        try {
-            return name2class(name);
-        } catch (ClassNotFoundException e) {
-            throw new IllegalStateException("Not found class " + name + ", cause: " + e.getMessage(), e);
-        }
-    }
-
-    public static Class<?> forName(ClassLoader cl, String name) {
-        try {
-            return name2class(cl, name);
-        } catch (ClassNotFoundException e) {
-            throw new IllegalStateException("Not found class " + name + ", cause: " + e.getMessage(), e);
-        }
-    }
-
-    /**
-     * name to class.
-     * "boolean" => boolean.class
-     * "java.util.Map[][]" => java.util.Map[][].class
-     *
-     * @param name name.
-     * @return Class instance.
-     */
-    public static Class<?> name2class(String name) throws ClassNotFoundException {
-        return name2class(ClassUtils.getClassLoader(), name);
-    }
-
-    /**
-     * name to class.
-     * "boolean" => boolean.class
-     * "java.util.Map[][]" => java.util.Map[][].class
-     *
-     * @param cl   ClassLoader instance.
-     * @param name name.
-     * @return Class instance.
-     */
-    private static Class<?> name2class(ClassLoader cl, String name) throws ClassNotFoundException {
-        int c = 0, index = name.indexOf('[');
-        if (index > 0) {
-            c = (name.length() - index) / 2;
-            name = name.substring(0, index);
-        }
-        if (c > 0) {
-            StringBuilder sb = new StringBuilder();
-            while (c-- > 0) {
-                sb.append("[");
-            }
-
-            if ("void".equals(name)) {
-                sb.append(JVM_VOID);
-            } else if ("boolean".equals(name)) {
-                sb.append(JVM_BOOLEAN);
-            } else if ("byte".equals(name)) {
-                sb.append(JVM_BYTE);
-            } else if ("char".equals(name)) {
-                sb.append(JVM_CHAR);
-            } else if ("double".equals(name)) {
-                sb.append(JVM_DOUBLE);
-            } else if ("float".equals(name)) {
-                sb.append(JVM_FLOAT);
-            } else if ("int".equals(name)) {
-                sb.append(JVM_INT);
-            } else if ("long".equals(name)) {
-                sb.append(JVM_LONG);
-            } else if ("short".equals(name)) {
-                sb.append(JVM_SHORT);
-            } else {
-                // "java.lang.Object" ==> "Ljava.lang.Object;"
-                sb.append('L').append(name).append(';');
-            }
-            name = sb.toString();
-        } else {
-            if ("void".equals(name)) {
-                return void.class;
-            }
-            if ("boolean".equals(name)) {
-                return boolean.class;
-            }
-            if ("byte".equals(name)) {
-                return byte.class;
-            }
-            if ("char".equals(name)) {
-                return char.class;
-            }
-            if ("double".equals(name)) {
-                return double.class;
-            }
-            if ("float".equals(name)) {
-                return float.class;
-            }
-            if ("int".equals(name)) {
-                return int.class;
-            }
-            if ("long".equals(name)) {
-                return long.class;
-            }
-            if ("short".equals(name)) {
-                return short.class;
-            }
-        }
-
-        if (cl == null) {
-            cl = ClassUtils.getClassLoader();
-        }
-        Class<?> clazz = NAME_CLASS_CACHE.get(name);
-        if (clazz == null) {
-            clazz = Class.forName(name, true, cl);
-            NAME_CLASS_CACHE.put(name, clazz);
-        }
-        return clazz;
-    }
-
-    /**
-     * desc to class.
-     * "[Z" => boolean[].class
-     * "[[Ljava/util/Map;" => java.util.Map[][].class
-     *
-     * @param desc desc.
-     * @return Class instance.
-     * @throws ClassNotFoundException
-     */
-    public static Class<?> desc2class(String desc) throws ClassNotFoundException {
-        return desc2class(ClassUtils.getClassLoader(), desc);
-    }
-
-    /**
-     * desc to class.
-     * "[Z" => boolean[].class
-     * "[[Ljava/util/Map;" => java.util.Map[][].class
-     *
-     * @param cl   ClassLoader instance.
-     * @param desc desc.
-     * @return Class instance.
-     * @throws ClassNotFoundException
-     */
-    private static Class<?> desc2class(ClassLoader cl, String desc) throws ClassNotFoundException {
-        switch (desc.charAt(0)) {
-            case JVM_VOID:
-                return void.class;
-            case JVM_BOOLEAN:
-                return boolean.class;
-            case JVM_BYTE:
-                return byte.class;
-            case JVM_CHAR:
-                return char.class;
-            case JVM_DOUBLE:
-                return double.class;
-            case JVM_FLOAT:
-                return float.class;
-            case JVM_INT:
-                return int.class;
-            case JVM_LONG:
-                return long.class;
-            case JVM_SHORT:
-                return short.class;
-            case 'L':
-                // "Ljava/lang/Object;" ==> "java.lang.Object"
-                desc = desc.substring(1, desc.length() - 1).replace('/', '.');
-                break;
-            case '[':
-                // "[[Ljava/lang/Object;" ==> "[[Ljava.lang.Object;"
-                desc = desc.replace('/', '.');
-                break;
-            default:
-                throw new ClassNotFoundException("Class not found: " + desc);
-        }
-
-        if (cl == null) {
-            cl = ClassUtils.getClassLoader();
-        }
-        Class<?> clazz = DESC_CLASS_CACHE.get(desc);
-        if (clazz == null) {
-            clazz = Class.forName(desc, true, cl);
-            DESC_CLASS_CACHE.put(desc, clazz);
-        }
-        return clazz;
-    }
-
-    /**
-     * get class array instance.
-     *
-     * @param desc desc.
-     * @return Class class array.
-     * @throws ClassNotFoundException
-     */
-    public static Class<?>[] desc2classArray(String desc) throws ClassNotFoundException {
-        Class<?>[] ret = desc2classArray(ClassUtils.getClassLoader(), desc);
-        return ret;
-    }
-
-    /**
-     * get class array instance.
-     *
-     * @param cl   ClassLoader instance.
-     * @param desc desc.
-     * @return Class[] class array.
-     * @throws ClassNotFoundException
-     */
-    private static Class<?>[] desc2classArray(ClassLoader cl, String desc) throws ClassNotFoundException {
-        if (desc.length() == 0) {
-            return EMPTY_CLASS_ARRAY;
-        }
-
-        List<Class<?>> cs = new ArrayList<Class<?>>();
-        Matcher m = DESC_PATTERN.matcher(desc);
-        while (m.find()) {
-            cs.add(desc2class(cl, m.group()));
-        }
-        return cs.toArray(EMPTY_CLASS_ARRAY);
-    }
-
-    /**
-     * Find method from method signature
-     *
-     * @param clazz      Target class to find method
-     * @param methodName Method signature, e.g.: method1(int, String). It is allowed to provide method name only, e.g.: method2
-     * @return target method
-     * @throws NoSuchMethodException
-     * @throws ClassNotFoundException
-     * @throws IllegalStateException  when multiple methods are found (overridden method when parameter info is not provided)
-     */
-    public static Method findMethodByMethodSignature(Class<?> clazz, String methodName, String[] parameterTypes)
-            throws NoSuchMethodException, ClassNotFoundException {
-        String signature = clazz.getName() + "." + methodName;
-        if (parameterTypes != null && parameterTypes.length > 0) {
-            signature += StringUtils.join(parameterTypes);
-        }
-        Method method = Signature_METHODS_CACHE.get(signature);
-        if (method != null) {
-            return method;
-        }
-        if (parameterTypes == null) {
-            List<Method> finded = new ArrayList<Method>();
-            for (Method m : clazz.getMethods()) {
-                if (m.getName().equals(methodName)) {
-                    finded.add(m);
-                }
-            }
-            if (finded.isEmpty()) {
-                throw new NoSuchMethodException("No such method " + methodName + " in class " + clazz);
-            }
-            if (finded.size() > 1) {
-                String msg = String.format("Not unique method for method name(%s) in class(%s), find %d methods.",
-                        methodName, clazz.getName(), finded.size());
-                throw new IllegalStateException(msg);
-            }
-            method = finded.get(0);
-        } else {
-            Class<?>[] types = new Class<?>[parameterTypes.length];
-            for (int i = 0; i < parameterTypes.length; i++) {
-                types[i] = ReflectUtils.name2class(parameterTypes[i]);
-            }
-            method = clazz.getMethod(methodName, types);
-
-        }
-        Signature_METHODS_CACHE.put(signature, method);
-        return method;
-    }
-
-    public static Method findMethodByMethodName(Class<?> clazz, String methodName)
-            throws NoSuchMethodException, ClassNotFoundException {
-        return findMethodByMethodSignature(clazz, methodName, null);
-    }
-
-    public static Constructor<?> findConstructor(Class<?> clazz, Class<?> paramType) throws NoSuchMethodException {
-        Constructor<?> targetConstructor;
-        try {
-            targetConstructor = clazz.getConstructor(new Class<?>[]{paramType});
-        } catch (NoSuchMethodException e) {
-            targetConstructor = null;
-            Constructor<?>[] constructors = clazz.getConstructors();
-            for (Constructor<?> constructor : constructors) {
-                if (Modifier.isPublic(constructor.getModifiers())
-                        && constructor.getParameterTypes().length == 1
-                        && constructor.getParameterTypes()[0].isAssignableFrom(paramType)) {
-                    targetConstructor = constructor;
-                    break;
-                }
-            }
-            if (targetConstructor == null) {
-                throw e;
-            }
-        }
-        return targetConstructor;
-    }
-
-    /**
-     * Check if one object is the implementation for a given interface.
-     * <p>
-     * This method will not trigger classloading for the given interface, therefore it will not lead to error when
-     * the given interface is not visible by the classloader
-     *
-     * @param obj                Object to examine
-     * @param interfaceClazzName The given interface
-     * @return true if the object implements the given interface, otherwise return false
-     */
-    public static boolean isInstance(Object obj, String interfaceClazzName) {
-        for (Class<?> clazz = obj.getClass();
-             clazz != null && !clazz.equals(Object.class);
-             clazz = clazz.getSuperclass()) {
-            Class<?>[] interfaces = clazz.getInterfaces();
-            for (Class<?> itf : interfaces) {
-                if (itf.getName().equals(interfaceClazzName)) {
-                    return true;
-                }
-            }
-        }
-        return false;
-    }
-
-    public static Object getEmptyObject(Class<?> returnType) {
-        return getEmptyObject(returnType, new HashMap<>(), 0);
-    }
-
-    private static Object getEmptyObject(Class<?> returnType, Map<Class<?>, Object> emptyInstances, int level) {
-        if (level > 2) {
-            return null;
-        }
-        if (returnType == null) {
-            return null;
-        }
-        if (returnType == boolean.class || returnType == Boolean.class) {
-            return false;
-        }
-        if (returnType == char.class || returnType == Character.class) {
-            return '\0';
-        }
-        if (returnType == byte.class || returnType == Byte.class) {
-            return (byte) 0;
-        }
-        if (returnType == short.class || returnType == Short.class) {
-            return (short) 0;
-        }
-        if (returnType == int.class || returnType == Integer.class) {
-            return 0;
-        }
-        if (returnType == long.class || returnType == Long.class) {
-            return 0L;
-        }
-        if (returnType == float.class || returnType == Float.class) {
-            return 0F;
-        }
-        if (returnType == double.class || returnType == Double.class) {
-            return 0D;
-        }
-        if (returnType.isArray()) {
-            return Array.newInstance(returnType.getComponentType(), 0);
-        }
-        if (returnType.isAssignableFrom(ArrayList.class)) {
-            return new ArrayList<>(0);
-        }
-        if (returnType.isAssignableFrom(HashSet.class)) {
-            return new HashSet<>(0);
-        }
-        if (returnType.isAssignableFrom(HashMap.class)) {
-            return new HashMap<>(0);
-        }
-        if (String.class.equals(returnType)) {
-            return "";
-        }
-        if (returnType.isInterface()) {
-            return null;
-        }
-
-        try {
-            Object value = emptyInstances.get(returnType);
-            if (value == null) {
-                value = returnType.newInstance();
-                emptyInstances.put(returnType, value);
-            }
-            Class<?> cls = value.getClass();
-            while (cls != null && cls != Object.class) {
-                Field[] fields = cls.getDeclaredFields();
-                for (Field field : fields) {
-                    if (field.isSynthetic()) {
-                        continue;
-                    }
-                    Object property = getEmptyObject(field.getType(), emptyInstances, level + 1);
-                    if (property != null) {
-                        try {
-                            if (!field.isAccessible()) {
-                                field.setAccessible(true);
-                            }
-                            field.set(value, property);
-                        } catch (Throwable ignored) {
-                        }
-                    }
-                }
-                cls = cls.getSuperclass();
-            }
-            return value;
-        } catch (Throwable e) {
-            return null;
-        }
-    }
-
-    public static boolean isBeanPropertyReadMethod(Method method) {
-        return method != null
-                && Modifier.isPublic(method.getModifiers())
-                && !Modifier.isStatic(method.getModifiers())
-                && method.getReturnType() != void.class
-                && method.getDeclaringClass() != Object.class
-                && method.getParameterTypes().length == 0
-                && ((method.getName().startsWith("get") && method.getName().length() > 3)
-                || (method.getName().startsWith("is") && method.getName().length() > 2));
-    }
-
-    public static String getPropertyNameFromBeanReadMethod(Method method) {
-        if (isBeanPropertyReadMethod(method)) {
-            if (method.getName().startsWith("get")) {
-                return method.getName().substring(3, 4).toLowerCase()
-                        + method.getName().substring(4);
-            }
-            if (method.getName().startsWith("is")) {
-                return method.getName().substring(2, 3).toLowerCase()
-                        + method.getName().substring(3);
-            }
-        }
-        return null;
-    }
-
-    public static boolean isBeanPropertyWriteMethod(Method method) {
-        return method != null
-                && Modifier.isPublic(method.getModifiers())
-                && !Modifier.isStatic(method.getModifiers())
-                && method.getDeclaringClass() != Object.class
-                && method.getParameterTypes().length == 1
-                && method.getName().startsWith("set")
-                && method.getName().length() > 3;
-    }
-
-    public static String getPropertyNameFromBeanWriteMethod(Method method) {
-        if (isBeanPropertyWriteMethod(method)) {
-            return method.getName().substring(3, 4).toLowerCase()
-                    + method.getName().substring(4);
-        }
-        return null;
-    }
-
-    public static boolean isPublicInstanceField(Field field) {
-        return Modifier.isPublic(field.getModifiers())
-                && !Modifier.isStatic(field.getModifiers())
-                && !Modifier.isFinal(field.getModifiers())
-                && !field.isSynthetic();
-    }
-
-    public static Map<String, Field> getBeanPropertyFields(Class cl) {
-        Map<String, Field> properties = new HashMap<String, Field>();
-        for (; cl != null; cl = cl.getSuperclass()) {
-            Field[] fields = cl.getDeclaredFields();
-            for (Field field : fields) {
-                if (Modifier.isTransient(field.getModifiers())
-                        || Modifier.isStatic(field.getModifiers())) {
-                    continue;
-                }
-
-                field.setAccessible(true);
-
-                properties.put(field.getName(), field);
-            }
-        }
-
-        return properties;
-    }
-
-    public static Map<String, Method> getBeanPropertyReadMethods(Class cl) {
-        Map<String, Method> properties = new HashMap<String, Method>();
-        for (; cl != null; cl = cl.getSuperclass()) {
-            Method[] methods = cl.getDeclaredMethods();
-            for (Method method : methods) {
-                if (isBeanPropertyReadMethod(method)) {
-                    method.setAccessible(true);
-                    String property = getPropertyNameFromBeanReadMethod(method);
-                    properties.put(property, method);
-                }
-            }
-        }
-
-        return properties;
-    }
-
-    public static Type[] getReturnTypes(Method method) {
-        Class<?> returnType = method.getReturnType();
-        Type genericReturnType = method.getGenericReturnType();
-        if (Future.class.isAssignableFrom(returnType)) {
-            if (genericReturnType instanceof ParameterizedType) {
-                Type actualArgType = ((ParameterizedType) genericReturnType).getActualTypeArguments()[0];
-                if (actualArgType instanceof ParameterizedType) {
-                    returnType = (Class<?>) ((ParameterizedType) actualArgType).getRawType();
-                    genericReturnType = actualArgType;
-                } else {
-                    returnType = (Class<?>) actualArgType;
-                    genericReturnType = returnType;
-                }
-            } else {
-                returnType = null;
-                genericReturnType = null;
-            }
-        }
-        return new Type[]{returnType, genericReturnType};
-    }
-=======
 /*
  * Licensed to the Apache Software Foundation (ASF) under one or more
  * contributor license agreements.  See the NOTICE file distributed with
@@ -1416,19 +263,24 @@
         try {
             ParameterizedType parameterizedType = ((ParameterizedType) cls.getGenericInterfaces()[0]);
             Object genericClass = parameterizedType.getActualTypeArguments()[i];
-            if (genericClass instanceof ParameterizedType) { // handle nested generic type
+
+            // handle nested generic type
+            if (genericClass instanceof ParameterizedType) {
                 return (Class<?>) ((ParameterizedType) genericClass).getRawType();
-            } else if (genericClass instanceof GenericArrayType) { // handle array generic type
+            }
+
+            // handle array generic type
+            if (genericClass instanceof GenericArrayType) {
                 return (Class<?>) ((GenericArrayType) genericClass).getGenericComponentType();
-            } else if (((Class) genericClass).isArray()) {
-                // Requires JDK 7 or higher, Foo<int[]> is no longer GenericArrayType
+            }
+
+            // Requires JDK 7 or higher, Foo<int[]> is no longer GenericArrayType
+            if (((Class) genericClass).isArray()) {
                 return ((Class) genericClass).getComponentType();
-            } else {
-                return (Class<?>) genericClass;
-            }
+            }
+            return (Class<?>) genericClass;
         } catch (Throwable e) {
-            throw new IllegalArgumentException(cls.getName()
-                    + " generic type undefined!", e);
+            throw new IllegalArgumentException(cls.getName() + " generic type undefined!", e);
         }
     }
 
@@ -1664,8 +516,8 @@
     public static String getDesc(final CtMethod m) throws NotFoundException {
         StringBuilder ret = new StringBuilder(m.getName()).append('(');
         CtClass[] parameterTypes = m.getParameterTypes();
-        for (int i = 0; i < parameterTypes.length; i++) {
-            ret.append(getDesc(parameterTypes[i]));
+        for (CtClass parameterType : parameterTypes) {
+            ret.append(getDesc(parameterType));
         }
         ret.append(')').append(getDesc(m.getReturnType()));
         return ret.toString();
@@ -1875,27 +727,36 @@
             } else if ("short".equals(name)) {
                 sb.append(JVM_SHORT);
             } else {
-                sb.append('L').append(name).append(';'); // "java.lang.Object" ==> "Ljava.lang.Object;"
+                // "java.lang.Object" ==> "Ljava.lang.Object;"
+                sb.append('L').append(name).append(';');
             }
             name = sb.toString();
         } else {
             if ("void".equals(name)) {
                 return void.class;
-            } else if ("boolean".equals(name)) {
+            }
+            if ("boolean".equals(name)) {
                 return boolean.class;
-            } else if ("byte".equals(name)) {
+            }
+            if ("byte".equals(name)) {
                 return byte.class;
-            } else if ("char".equals(name)) {
+            }
+            if ("char".equals(name)) {
                 return char.class;
-            } else if ("double".equals(name)) {
+            }
+            if ("double".equals(name)) {
                 return double.class;
-            } else if ("float".equals(name)) {
+            }
+            if ("float".equals(name)) {
                 return float.class;
-            } else if ("int".equals(name)) {
+            }
+            if ("int".equals(name)) {
                 return int.class;
-            } else if ("long".equals(name)) {
+            }
+            if ("long".equals(name)) {
                 return long.class;
-            } else if ("short".equals(name)) {
+            }
+            if ("short".equals(name)) {
                 return short.class;
             }
         }
@@ -1955,10 +816,12 @@
             case JVM_SHORT:
                 return short.class;
             case 'L':
-                desc = desc.substring(1, desc.length() - 1).replace('/', '.'); // "Ljava/lang/Object;" ==> "java.lang.Object"
+                // "Ljava/lang/Object;" ==> "java.lang.Object"
+                desc = desc.substring(1, desc.length() - 1).replace('/', '.');
                 break;
             case '[':
-                desc = desc.replace('/', '.');  // "[[Ljava/lang/Object;" ==> "[[Ljava.lang.Object;"
+                // "[[Ljava/lang/Object;" ==> "[[Ljava.lang.Object;"
+                desc = desc.replace('/', '.');
                 break;
             default:
                 throw new ClassNotFoundException("Class not found: " + desc);
@@ -2108,7 +971,7 @@
     }
 
     public static Object getEmptyObject(Class<?> returnType) {
-        return getEmptyObject(returnType, new HashMap<Class<?>, Object>(), 0);
+        return getEmptyObject(returnType, new HashMap<>(), 0);
     }
 
     private static Object getEmptyObject(Class<?> returnType, Map<Class<?>, Object> emptyInstances, int level) {
@@ -2117,64 +980,78 @@
         }
         if (returnType == null) {
             return null;
-        } else if (returnType == boolean.class || returnType == Boolean.class) {
+        }
+        if (returnType == boolean.class || returnType == Boolean.class) {
             return false;
-        } else if (returnType == char.class || returnType == Character.class) {
+        }
+        if (returnType == char.class || returnType == Character.class) {
             return '\0';
-        } else if (returnType == byte.class || returnType == Byte.class) {
+        }
+        if (returnType == byte.class || returnType == Byte.class) {
             return (byte) 0;
-        } else if (returnType == short.class || returnType == Short.class) {
+        }
+        if (returnType == short.class || returnType == Short.class) {
             return (short) 0;
-        } else if (returnType == int.class || returnType == Integer.class) {
+        }
+        if (returnType == int.class || returnType == Integer.class) {
             return 0;
-        } else if (returnType == long.class || returnType == Long.class) {
+        }
+        if (returnType == long.class || returnType == Long.class) {
             return 0L;
-        } else if (returnType == float.class || returnType == Float.class) {
+        }
+        if (returnType == float.class || returnType == Float.class) {
             return 0F;
-        } else if (returnType == double.class || returnType == Double.class) {
+        }
+        if (returnType == double.class || returnType == Double.class) {
             return 0D;
-        } else if (returnType.isArray()) {
+        }
+        if (returnType.isArray()) {
             return Array.newInstance(returnType.getComponentType(), 0);
-        } else if (returnType.isAssignableFrom(ArrayList.class)) {
-            return new ArrayList<Object>(0);
-        } else if (returnType.isAssignableFrom(HashSet.class)) {
-            return new HashSet<Object>(0);
-        } else if (returnType.isAssignableFrom(HashMap.class)) {
-            return new HashMap<Object, Object>(0);
-        } else if (String.class.equals(returnType)) {
+        }
+        if (returnType.isAssignableFrom(ArrayList.class)) {
+            return new ArrayList<>(0);
+        }
+        if (returnType.isAssignableFrom(HashSet.class)) {
+            return new HashSet<>(0);
+        }
+        if (returnType.isAssignableFrom(HashMap.class)) {
+            return new HashMap<>(0);
+        }
+        if (String.class.equals(returnType)) {
             return "";
-        } else if (!returnType.isInterface()) {
-            try {
-                Object value = emptyInstances.get(returnType);
-                if (value == null) {
-                    value = returnType.newInstance();
-                    emptyInstances.put(returnType, value);
-                }
-                Class<?> cls = value.getClass();
-                while (cls != null && cls != Object.class) {
-                    Field[] fields = cls.getDeclaredFields();
-                    for (Field field : fields) {
-                        if (field.isSynthetic()) {
-                            continue;
-                        }
-                        Object property = getEmptyObject(field.getType(), emptyInstances, level + 1);
-                        if (property != null) {
-                            try {
-                                if (!field.isAccessible()) {
-                                    field.setAccessible(true);
-                                }
-                                field.set(value, property);
-                            } catch (Throwable e) {
+        }
+        if (returnType.isInterface()) {
+            return null;
+        }
+
+        try {
+            Object value = emptyInstances.get(returnType);
+            if (value == null) {
+                value = returnType.newInstance();
+                emptyInstances.put(returnType, value);
+            }
+            Class<?> cls = value.getClass();
+            while (cls != null && cls != Object.class) {
+                Field[] fields = cls.getDeclaredFields();
+                for (Field field : fields) {
+                    if (field.isSynthetic()) {
+                        continue;
+                    }
+                    Object property = getEmptyObject(field.getType(), emptyInstances, level + 1);
+                    if (property != null) {
+                        try {
+                            if (!field.isAccessible()) {
+                                field.setAccessible(true);
                             }
+                            field.set(value, property);
+                        } catch (Throwable ignored) {
                         }
                     }
-                    cls = cls.getSuperclass();
-                }
-                return value;
-            } catch (Throwable e) {
-                return null;
-            }
-        } else {
+                }
+                cls = cls.getSuperclass();
+            }
+            return value;
+        } catch (Throwable e) {
             return null;
         }
     }
@@ -2365,5 +1242,4 @@
         return propertyValue;
     }
 
->>>>>>> 6d3bbb02
 }