--- conflicted
+++ resolved
@@ -1,83 +1,3 @@
-<<<<<<< HEAD
-/*
- * Licensed to the Apache Software Foundation (ASF) under one or more
- * contributor license agreements.  See the NOTICE file distributed with
- * this work for additional information regarding copyright ownership.
- * The ASF licenses this file to You under the Apache License, Version 2.0
- * (the "License"); you may not use this file except in compliance with
- * the License.  You may obtain a copy of the License at
- *
- *     http://www.apache.org/licenses/LICENSE-2.0
- *
- * Unless required by applicable law or agreed to in writing, software
- * distributed under the License is distributed on an "AS IS" BASIS,
- * WITHOUT WARRANTIES OR CONDITIONS OF ANY KIND, either express or implied.
- * See the License for the specific language governing permissions and
- * limitations under the License.
- */
-package org.apache.dubbo.rpc;
-
-import org.apache.dubbo.common.URL;
-import org.apache.dubbo.common.extension.Adaptive;
-import org.apache.dubbo.common.extension.SPI;
-
-/**
- * Protocol. (API/SPI, Singleton, ThreadSafe)
- * dubbo的请求协议
- * 单例、线程安全
- */
-@SPI("dubbo")
-public interface Protocol {
-
-    /**
-	 * 如果开发者没有配置端口，提供默认的端口，
-     * @return default port
-     */
-    int getDefaultPort();
-
-    /**
-     * Export service for remote invocation: <br>
-     * 1. Protocol should record request source address after receive a request:
-     * RpcContext.getContext().setRemoteAddress();<br>
-     * 2. export() must be idempotent, that is, there's no difference between invoking once and invoking twice when
-     * export the same URL<br>
-     * 3. Invoker instance is passed in by the framework, protocol needs not to care <br>
-     *
-     * @param <T>     Service type
-     * @param invoker Service invoker
-     * @return exporter reference for exported service, useful for unexport the service later
-     * @throws RpcException thrown when error occurs during export the service, for example: port is occupied
-     */
-    @Adaptive
-    <T> Exporter<T> export(Invoker<T> invoker) throws RpcException;
-
-    /**
-     * Refer a remote service: <br>
-     * 1. When user calls `invoke()` method of `Invoker` object which's returned from `refer()` call, the protocol
-     * needs to correspondingly execute `invoke()` method of `Invoker` object <br>
-     * 2. It's protocol's responsibility to implement `Invoker` which's returned from `refer()`. Generally speaking,
-     * protocol sends remote request in the `Invoker` implementation. <br>
-     * 3. When there's check=false set in URL, the implementation must not throw exception but try to recover when
-     * connection fails.
-     *
-     * @param <T>  Service type
-     * @param type Service class
-     * @param url  URL address for the remote service
-     * @return invoker service's local proxy
-     * @throws RpcException when there's any error while connecting to the service provider
-     */
-    @Adaptive
-    <T> Invoker<T> refer(Class<T> type, URL url) throws RpcException;
-
-    /**
-     * Destroy protocol: <br>
-     * 1. Cancel all services this protocol exports and refers <br>
-     * 2. Release all occupied resources, for example: connection, port, etc. <br>
-     * 3. Protocol can continue to export and refer new service even after it's destroyed.
-     */
-    void destroy();
-
-=======
 /*
  * Licensed to the Apache Software Foundation (ASF) under one or more
  * contributor license agreements.  See the NOTICE file distributed with
@@ -105,6 +25,9 @@
 import java.util.List;
 
 /**
+ * Protocol. (API/SPI, Singleton, ThreadSafe)
+ * dubbo的请求协议
+ * 单例、线程安全
  * RPC Protocol extension interface, which encapsulates the details of remote invocation. <br /><br />
  *
  * <p>Conventions:
@@ -139,8 +62,7 @@
 public interface Protocol {
 
     /**
-     * Get default port when user doesn't config the port.
-     *
+	 * 如果开发者没有配置端口，提供默认的端口，
      * @return default port
      */
     int getDefaultPort();
@@ -195,5 +117,4 @@
     default List<ProtocolServer> getServers() {
         return Collections.emptyList();
     }
->>>>>>> f6eddf70
 }