/*
 * Licensed to the Apache Software Foundation (ASF) under one or more
 * contributor license agreements.  See the NOTICE file distributed with
 * this work for additional information regarding copyright ownership.
 * The ASF licenses this file to You under the Apache License, Version 2.0
 * (the "License"); you may not use this file except in compliance with
 * the License.  You may obtain a copy of the License at
 *
 *     http://www.apache.org/licenses/LICENSE-2.0
 *
 * Unless required by applicable law or agreed to in writing, software
 * distributed under the License is distributed on an "AS IS" BASIS,
 * WITHOUT WARRANTIES OR CONDITIONS OF ANY KIND, either express or implied.
 * See the License for the specific language governing permissions and
 * limitations under the License.
 */
package org.apache.dubbo.rpc.proxy;

import org.apache.dubbo.common.URL;
import org.apache.dubbo.common.logger.Logger;
import org.apache.dubbo.common.logger.LoggerFactory;
import org.apache.dubbo.rpc.Constants;
import org.apache.dubbo.rpc.Invoker;
import org.apache.dubbo.rpc.RpcInvocation;
import org.apache.dubbo.rpc.model.ConsumerModel;
import org.apache.dubbo.rpc.model.ServiceModel;

import java.lang.reflect.InvocationHandler;
import java.lang.reflect.Method;

/**
 * 调用执行
 * 在实例化服务的时候，在创建代理类时，通过newInstance()方法，传入了InvokerInvocationHandler
 * @see {@link org.apache.dubbo.rpc.proxy.javassist.JavassistProxyFactory#getProxy(Invoker, Class[])} ]
 */
public class InvokerInvocationHandler implements InvocationHandler {
    private static final Logger logger = LoggerFactory.getLogger(InvokerInvocationHandler.class);
<<<<<<< HEAD
	/**
	 * Invoker对象
	 */
	private final Invoker<?> invoker;
=======

    private final Invoker<?> invoker;
>>>>>>> f6eddf70

    private final ServiceModel serviceModel;

    private final String protocolServiceKey;

    public InvokerInvocationHandler(Invoker<?> handler) {
        this.invoker = handler;
<<<<<<< HEAD
	}

	/**
	 * 进行RPC调用
	 */
	@Override
	public Object invoke(Object proxy, Method method, Object[] args) throws Throwable {
		// 获取方法名称
		String methodName = method.getName();
		// 获取方法的参数类型
		Class<?>[] parameterTypes = method.getParameterTypes();
		// 处理wait()、notify()、notifyAll()等返回Object的方法
		if (method.getDeclaringClass() == Object.class) {
			return method.invoke(invoker, args);
		}
		// 处理toString()方法
		if ("toString".equals(methodName) && parameterTypes.length == 0) {
			return invoker.toString();
		}
		// 处理hashCode()方法
		if ("hashCode".equals(methodName) && parameterTypes.length == 0) {
			return invoker.hashCode();
		}
		// 处理equals()方法
		if ("equals".equals(methodName) && parameterTypes.length == 1) {
			return invoker.equals(args[0]);
		}

		return invoker.invoke(new RpcInvocation(method, args)).recreate();
	}
=======
        URL url = invoker.getUrl();
        this.protocolServiceKey = url.getProtocolServiceKey();
        this.serviceModel = url.getServiceModel();
    }

    @Override
    public Object invoke(Object proxy, Method method, Object[] args) throws Throwable {
        if (method.getDeclaringClass() == Object.class) {
            return method.invoke(invoker, args);
        }
        String methodName = method.getName();
        Class<?>[] parameterTypes = method.getParameterTypes();
        if (parameterTypes.length == 0) {
            if ("toString".equals(methodName)) {
                return invoker.toString();
            } else if ("$destroy".equals(methodName)) {
                invoker.destroy();
                return null;
            } else if ("hashCode".equals(methodName)) {
                return invoker.hashCode();
            }
        } else if (parameterTypes.length == 1 && "equals".equals(methodName)) {
            return invoker.equals(args[0]);
        }
        RpcInvocation rpcInvocation = new RpcInvocation(
                serviceModel,
                method.getName(),
                invoker.getInterface().getName(),
                protocolServiceKey,
                method.getParameterTypes(),
                args);

        if (serviceModel instanceof ConsumerModel) {
            rpcInvocation.put(Constants.CONSUMER_MODEL, serviceModel);
            rpcInvocation.put(Constants.METHOD_MODEL, ((ConsumerModel) serviceModel).getMethodModel(method));
        }
        return InvocationUtil.invoke(invoker, rpcInvocation);
    }
>>>>>>> f6eddf70
}<|MERGE_RESOLUTION|>--- conflicted
+++ resolved
@@ -35,15 +35,8 @@
  */
 public class InvokerInvocationHandler implements InvocationHandler {
     private static final Logger logger = LoggerFactory.getLogger(InvokerInvocationHandler.class);
-<<<<<<< HEAD
-	/**
-	 * Invoker对象
-	 */
-	private final Invoker<?> invoker;
-=======
 
     private final Invoker<?> invoker;
->>>>>>> f6eddf70
 
     private final ServiceModel serviceModel;
 
@@ -51,57 +44,33 @@
 
     public InvokerInvocationHandler(Invoker<?> handler) {
         this.invoker = handler;
-<<<<<<< HEAD
-	}
-
-	/**
-	 * 进行RPC调用
-	 */
-	@Override
-	public Object invoke(Object proxy, Method method, Object[] args) throws Throwable {
-		// 获取方法名称
-		String methodName = method.getName();
-		// 获取方法的参数类型
-		Class<?>[] parameterTypes = method.getParameterTypes();
-		// 处理wait()、notify()、notifyAll()等返回Object的方法
-		if (method.getDeclaringClass() == Object.class) {
-			return method.invoke(invoker, args);
-		}
-		// 处理toString()方法
-		if ("toString".equals(methodName) && parameterTypes.length == 0) {
-			return invoker.toString();
-		}
-		// 处理hashCode()方法
-		if ("hashCode".equals(methodName) && parameterTypes.length == 0) {
-			return invoker.hashCode();
-		}
-		// 处理equals()方法
-		if ("equals".equals(methodName) && parameterTypes.length == 1) {
-			return invoker.equals(args[0]);
-		}
-
-		return invoker.invoke(new RpcInvocation(method, args)).recreate();
-	}
-=======
         URL url = invoker.getUrl();
         this.protocolServiceKey = url.getProtocolServiceKey();
         this.serviceModel = url.getServiceModel();
     }
 
+    /**
+     * 进行RPC调用
+     */
     @Override
     public Object invoke(Object proxy, Method method, Object[] args) throws Throwable {
         if (method.getDeclaringClass() == Object.class) {
             return method.invoke(invoker, args);
         }
+        // 获取方法名称
         String methodName = method.getName();
+        // 获取方法的参数类型
         Class<?>[] parameterTypes = method.getParameterTypes();
+        // 处理wait()、notify()、notifyAll()等返回Object的方法
         if (parameterTypes.length == 0) {
+            // 处理toString()方法
             if ("toString".equals(methodName)) {
                 return invoker.toString();
             } else if ("$destroy".equals(methodName)) {
                 invoker.destroy();
                 return null;
             } else if ("hashCode".equals(methodName)) {
+                // 处理hashCode()方法
                 return invoker.hashCode();
             }
         } else if (parameterTypes.length == 1 && "equals".equals(methodName)) {
@@ -121,5 +90,4 @@
         }
         return InvocationUtil.invoke(invoker, rpcInvocation);
     }
->>>>>>> f6eddf70
 }