--- conflicted
+++ resolved
@@ -42,15 +42,9 @@
     }
 
     @Override
-<<<<<<< HEAD
-    public void unexport() {
-		// 取消暴露
-        super.unexport();
-		// 从已经暴露的集合中删除暴露服务
-        exporterMap.remove(key);
-=======
     public void afterUnExport() {
+        // 从已经暴露的集合中删除暴露服务
         exporterMap.remove(key, this);
->>>>>>> f6eddf70
     }
+
 }