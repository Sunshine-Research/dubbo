<<<<<<< HEAD
/*
 * Licensed to the Apache Software Foundation (ASF) under one or more
 * contributor license agreements.  See the NOTICE file distributed with
 * this work for additional information regarding copyright ownership.
 * The ASF licenses this file to You under the Apache License, Version 2.0
 * (the "License"); you may not use this file except in compliance with
 * the License.  You may obtain a copy of the License at
 *
 *     http://www.apache.org/licenses/LICENSE-2.0
 *
 * Unless required by applicable law or agreed to in writing, software
 * distributed under the License is distributed on an "AS IS" BASIS,
 * WITHOUT WARRANTIES OR CONDITIONS OF ANY KIND, either express or implied.
 * See the License for the specific language governing permissions and
 * limitations under the License.
 */
package org.apache.dubbo.remoting.transport.codec;

import org.apache.dubbo.common.serialize.Cleanable;
import org.apache.dubbo.common.serialize.ObjectInput;
import org.apache.dubbo.common.serialize.ObjectOutput;
import org.apache.dubbo.common.utils.StringUtils;
import org.apache.dubbo.remoting.Channel;
import org.apache.dubbo.remoting.buffer.ChannelBuffer;
import org.apache.dubbo.remoting.buffer.ChannelBufferInputStream;
import org.apache.dubbo.remoting.buffer.ChannelBufferOutputStream;
import org.apache.dubbo.remoting.transport.AbstractCodec;

import java.io.IOException;
import java.io.InputStream;
import java.io.OutputStream;

/**
 * 用于传输的编解码器
 */
public class TransportCodec extends AbstractCodec {

    @Override
    public void encode(Channel channel, ChannelBuffer buffer, Object message) throws IOException {
		// 将已经反序列化的流对象进行序列化
        OutputStream output = new ChannelBufferOutputStream(buffer);
        ObjectOutput objectOutput = getSerialization(channel).serialize(channel.getUrl(), output);
		// 写入objectOutPut
        encodeData(channel, objectOutput, message);
        objectOutput.flushBuffer();
		// 释放空间
        if (objectOutput instanceof Cleanable) {
            ((Cleanable) objectOutput).cleanup();
        }
    }

    @Override
    public Object decode(Channel channel, ChannelBuffer buffer) throws IOException {
        InputStream input = new ChannelBufferInputStream(buffer);
        ObjectInput objectInput = getSerialization(channel).deserialize(channel.getUrl(), input);
        Object object = decodeData(channel, objectInput);
        if (objectInput instanceof Cleanable) {
            ((Cleanable) objectInput).cleanup();
        }
        return object;
    }

    protected void encodeData(Channel channel, ObjectOutput output, Object message) throws IOException {
        encodeData(output, message);
    }

    protected Object decodeData(Channel channel, ObjectInput input) throws IOException {
        return decodeData(input);
    }

    protected void encodeData(ObjectOutput output, Object message) throws IOException {
        output.writeObject(message);
    }

    protected Object decodeData(ObjectInput input) throws IOException {
        try {
            return input.readObject();
        } catch (ClassNotFoundException e) {
            throw new IOException("ClassNotFoundException: " + StringUtils.toString(e));
        }
    }
}
=======
/*
 * Licensed to the Apache Software Foundation (ASF) under one or more
 * contributor license agreements.  See the NOTICE file distributed with
 * this work for additional information regarding copyright ownership.
 * The ASF licenses this file to You under the Apache License, Version 2.0
 * (the "License"); you may not use this file except in compliance with
 * the License.  You may obtain a copy of the License at
 *
 *     http://www.apache.org/licenses/LICENSE-2.0
 *
 * Unless required by applicable law or agreed to in writing, software
 * distributed under the License is distributed on an "AS IS" BASIS,
 * WITHOUT WARRANTIES OR CONDITIONS OF ANY KIND, either express or implied.
 * See the License for the specific language governing permissions and
 * limitations under the License.
 */
package org.apache.dubbo.remoting.transport.codec;

import org.apache.dubbo.common.serialize.Cleanable;
import org.apache.dubbo.common.serialize.ObjectInput;
import org.apache.dubbo.common.serialize.ObjectOutput;
import org.apache.dubbo.common.utils.StringUtils;
import org.apache.dubbo.remoting.Channel;
import org.apache.dubbo.remoting.buffer.ChannelBuffer;
import org.apache.dubbo.remoting.buffer.ChannelBufferInputStream;
import org.apache.dubbo.remoting.buffer.ChannelBufferOutputStream;
import org.apache.dubbo.remoting.transport.AbstractCodec;

import java.io.IOException;
import java.io.InputStream;
import java.io.OutputStream;

/**
 * Subclasses {@link org.apache.dubbo.remoting.telnet.codec.TelnetCodec} and {@link org.apache.dubbo.remoting.exchange.codec.ExchangeCodec}
 * both override all the methods declared in this class.
 */
@Deprecated
public class TransportCodec extends AbstractCodec {

    @Override
    public void encode(Channel channel, ChannelBuffer buffer, Object message) throws IOException {
        OutputStream output = new ChannelBufferOutputStream(buffer);
        ObjectOutput objectOutput = getSerialization(channel).serialize(channel.getUrl(), output);
        encodeData(channel, objectOutput, message);
        objectOutput.flushBuffer();
        if (objectOutput instanceof Cleanable) {
            ((Cleanable) objectOutput).cleanup();
        }
    }

    @Override
    public Object decode(Channel channel, ChannelBuffer buffer) throws IOException {
        InputStream input = new ChannelBufferInputStream(buffer);
        ObjectInput objectInput = getSerialization(channel).deserialize(channel.getUrl(), input);
        Object object = decodeData(channel, objectInput);
        if (objectInput instanceof Cleanable) {
            ((Cleanable) objectInput).cleanup();
        }
        return object;
    }

    protected void encodeData(Channel channel, ObjectOutput output, Object message) throws IOException {
        encodeData(output, message);
    }

    protected Object decodeData(Channel channel, ObjectInput input) throws IOException {
        return decodeData(input);
    }

    protected void encodeData(ObjectOutput output, Object message) throws IOException {
        output.writeObject(message);
    }

    protected Object decodeData(ObjectInput input) throws IOException {
        try {
            return input.readObject();
        } catch (ClassNotFoundException e) {
            throw new IOException("ClassNotFoundException: " + StringUtils.toString(e));
        }
    }
}
>>>>>>> f6eddf70
<|MERGE_RESOLUTION|>--- conflicted
+++ resolved
@@ -1,4 +1,3 @@
-<<<<<<< HEAD
 /*
  * Licensed to the Apache Software Foundation (ASF) under one or more
  * contributor license agreements.  See the NOTICE file distributed with
@@ -32,8 +31,11 @@
 import java.io.OutputStream;
 
 /**
+ * Subclasses {@link org.apache.dubbo.remoting.telnet.codec.TelnetCodec} and {@link org.apache.dubbo.remoting.exchange.codec.ExchangeCodec}
+ * both override all the methods declared in this class.
  * 用于传输的编解码器
  */
+@Deprecated
 public class TransportCodec extends AbstractCodec {
 
     @Override
@@ -80,87 +82,4 @@
             throw new IOException("ClassNotFoundException: " + StringUtils.toString(e));
         }
     }
-}
-=======
-/*
- * Licensed to the Apache Software Foundation (ASF) under one or more
- * contributor license agreements.  See the NOTICE file distributed with
- * this work for additional information regarding copyright ownership.
- * The ASF licenses this file to You under the Apache License, Version 2.0
- * (the "License"); you may not use this file except in compliance with
- * the License.  You may obtain a copy of the License at
- *
- *     http://www.apache.org/licenses/LICENSE-2.0
- *
- * Unless required by applicable law or agreed to in writing, software
- * distributed under the License is distributed on an "AS IS" BASIS,
- * WITHOUT WARRANTIES OR CONDITIONS OF ANY KIND, either express or implied.
- * See the License for the specific language governing permissions and
- * limitations under the License.
- */
-package org.apache.dubbo.remoting.transport.codec;
-
-import org.apache.dubbo.common.serialize.Cleanable;
-import org.apache.dubbo.common.serialize.ObjectInput;
-import org.apache.dubbo.common.serialize.ObjectOutput;
-import org.apache.dubbo.common.utils.StringUtils;
-import org.apache.dubbo.remoting.Channel;
-import org.apache.dubbo.remoting.buffer.ChannelBuffer;
-import org.apache.dubbo.remoting.buffer.ChannelBufferInputStream;
-import org.apache.dubbo.remoting.buffer.ChannelBufferOutputStream;
-import org.apache.dubbo.remoting.transport.AbstractCodec;
-
-import java.io.IOException;
-import java.io.InputStream;
-import java.io.OutputStream;
-
-/**
- * Subclasses {@link org.apache.dubbo.remoting.telnet.codec.TelnetCodec} and {@link org.apache.dubbo.remoting.exchange.codec.ExchangeCodec}
- * both override all the methods declared in this class.
- */
-@Deprecated
-public class TransportCodec extends AbstractCodec {
-
-    @Override
-    public void encode(Channel channel, ChannelBuffer buffer, Object message) throws IOException {
-        OutputStream output = new ChannelBufferOutputStream(buffer);
-        ObjectOutput objectOutput = getSerialization(channel).serialize(channel.getUrl(), output);
-        encodeData(channel, objectOutput, message);
-        objectOutput.flushBuffer();
-        if (objectOutput instanceof Cleanable) {
-            ((Cleanable) objectOutput).cleanup();
-        }
-    }
-
-    @Override
-    public Object decode(Channel channel, ChannelBuffer buffer) throws IOException {
-        InputStream input = new ChannelBufferInputStream(buffer);
-        ObjectInput objectInput = getSerialization(channel).deserialize(channel.getUrl(), input);
-        Object object = decodeData(channel, objectInput);
-        if (objectInput instanceof Cleanable) {
-            ((Cleanable) objectInput).cleanup();
-        }
-        return object;
-    }
-
-    protected void encodeData(Channel channel, ObjectOutput output, Object message) throws IOException {
-        encodeData(output, message);
-    }
-
-    protected Object decodeData(Channel channel, ObjectInput input) throws IOException {
-        return decodeData(input);
-    }
-
-    protected void encodeData(ObjectOutput output, Object message) throws IOException {
-        output.writeObject(message);
-    }
-
-    protected Object decodeData(ObjectInput input) throws IOException {
-        try {
-            return input.readObject();
-        } catch (ClassNotFoundException e) {
-            throw new IOException("ClassNotFoundException: " + StringUtils.toString(e));
-        }
-    }
-}
->>>>>>> f6eddf70
+}