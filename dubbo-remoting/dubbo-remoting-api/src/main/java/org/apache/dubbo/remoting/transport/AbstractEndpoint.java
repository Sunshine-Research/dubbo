--- conflicted
+++ resolved
@@ -32,30 +32,18 @@
 import static org.apache.dubbo.rpc.model.ScopeModelUtil.getFrameworkModel;
 
 /**
- *
  * AbstractEndpoint
  */
 public abstract class AbstractEndpoint extends AbstractPeer implements Resetable {
 
-<<<<<<< HEAD
-    private static final Logger logger = LoggerFactory.getLogger(AbstractEndpoint.class);
-	/**
-	 * 编解码器
-	 */
+    private static final ErrorTypeAwareLogger logger = LoggerFactory.getErrorTypeAwareLogger(AbstractEndpoint.class);
+    /**
+     * 编解码器
+     */
     private Codec2 codec;
-	/**
-	 * 超时时间
-	 */
-    private int timeout;
-	/**
-	 * 连接超时时间
-	 */
-=======
-    private static final ErrorTypeAwareLogger logger = LoggerFactory.getErrorTypeAwareLogger(AbstractEndpoint.class);
-
-    private Codec2 codec;
-
->>>>>>> f6eddf70
+    /**
+     * 连接超时时间
+     */
     private int connectTimeout;
 
     public AbstractEndpoint(URL url, ChannelHandler handler) {
@@ -66,74 +54,29 @@
     }
 
     protected static Codec2 getChannelCodec(URL url) {
-<<<<<<< HEAD
-		// 获取url中的编解码器，默认为telnet
-        String codecName = url.getParameter(Constants.CODEC_KEY, "telnet");
-		// 从SPI中获取对应的编解码器
-		// 示例：在DubboProtocol中，会使用DubboCodec
-        if (ExtensionLoader.getExtensionLoader(Codec2.class).hasExtension(codecName)) {
-            return ExtensionLoader.getExtensionLoader(Codec2.class).getExtension(codecName);
-=======
+        // 获取url中的编解码器，默认为telnet
         String codecName = url.getParameter(Constants.CODEC_KEY);
         if (StringUtils.isEmpty(codecName)) {
             // codec extension name must stay the same with protocol name
             codecName = url.getProtocol();
         }
+        // 从SPI中获取对应的编解码器
+        // 示例：在DubboProtocol中，会使用DubboCodec
         FrameworkModel frameworkModel = getFrameworkModel(url.getScopeModel());
         if (frameworkModel.getExtensionLoader(Codec2.class).hasExtension(codecName)) {
             return frameworkModel.getExtensionLoader(Codec2.class).getExtension(codecName);
         } else if (frameworkModel.getExtensionLoader(Codec.class).hasExtension(codecName)) {
             return new CodecAdapter(
                     frameworkModel.getExtensionLoader(Codec.class).getExtension(codecName));
->>>>>>> f6eddf70
         } else {
             return frameworkModel.getExtensionLoader(Codec2.class).getExtension("default");
         }
-	}
+    }
 
-<<<<<<< HEAD
-	/**
-	 * 重置URL
-	 * @param url
-	 */
-	@Override
-	public void reset(URL url) {
-		if (isClosed()) {
-			throw new IllegalStateException("Failed to reset parameters "
-					+ url + ", cause: Channel closed. channel: " + getLocalAddress());
-		}
-		try {
-			// 从URL中重新获取timeout
-			if (url.hasParameter(TIMEOUT_KEY)) {
-				int t = url.getParameter(TIMEOUT_KEY, 0);
-				if (t > 0) {
-					this.timeout = t;
-				}
-			}
-		} catch (Throwable t) {
-			logger.error(t.getMessage(), t);
-		}
-		try {
-			// 从URL中重新获取connectTimeout
-			if (url.hasParameter(Constants.CONNECT_TIMEOUT_KEY)) {
-				int t = url.getParameter(Constants.CONNECT_TIMEOUT_KEY, 0);
-				if (t > 0) {
-					this.connectTimeout = t;
-				}
-			}
-		} catch (Throwable t) {
-			logger.error(t.getMessage(), t);
-		}
-		try {
-			// 从URL中重新获取codec
-			if (url.hasParameter(Constants.CODEC_KEY)) {
-				this.codec = getChannelCodec(url);
-			}
-		} catch (Throwable t) {
-			logger.error(t.getMessage(), t);
-		}
-	}
-=======
+    /**
+     * 重置URL
+     * @param url
+     */
     @Override
     public void reset(URL url) {
         if (isClosed()) {
@@ -142,6 +85,7 @@
         }
 
         try {
+            // 从URL中重新获取timeout
             if (url.hasParameter(Constants.CONNECT_TIMEOUT_KEY)) {
                 int t = url.getParameter(Constants.CONNECT_TIMEOUT_KEY, 0);
                 if (t > 0) {
@@ -153,14 +97,15 @@
         }
 
         try {
+            // 从URL中重新获取connectTimeout
             if (url.hasParameter(Constants.CODEC_KEY)) {
+                // 从URL中重新获取codec
                 this.codec = getChannelCodec(url);
             }
         } catch (Throwable t) {
             logger.error(INTERNAL_ERROR, "unknown error in remoting module", "", t.getMessage(), t);
         }
     }
->>>>>>> f6eddf70
 
     @Deprecated
     public void reset(org.apache.dubbo.common.Parameters parameters) {
