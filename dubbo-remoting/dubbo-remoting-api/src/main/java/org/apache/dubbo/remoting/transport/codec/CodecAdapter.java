/*
 * Licensed to the Apache Software Foundation (ASF) under one or more
 * contributor license agreements.  See the NOTICE file distributed with
 * this work for additional information regarding copyright ownership.
 * The ASF licenses this file to You under the Apache License, Version 2.0
 * (the "License"); you may not use this file except in compliance with
 * the License.  You may obtain a copy of the License at
 *
 *     http://www.apache.org/licenses/LICENSE-2.0
 *
 * Unless required by applicable law or agreed to in writing, software
 * distributed under the License is distributed on an "AS IS" BASIS,
 * WITHOUT WARRANTIES OR CONDITIONS OF ANY KIND, either express or implied.
 * See the License for the specific language governing permissions and
 * limitations under the License.
 */
package org.apache.dubbo.remoting.transport.codec;

import org.apache.dubbo.common.io.UnsafeByteArrayInputStream;
import org.apache.dubbo.common.io.UnsafeByteArrayOutputStream;
import org.apache.dubbo.common.utils.Assert;
import org.apache.dubbo.remoting.Channel;
import org.apache.dubbo.remoting.Codec;
import org.apache.dubbo.remoting.Codec2;
import org.apache.dubbo.remoting.buffer.ChannelBuffer;

import java.io.IOException;

/**
 * Codec2的适配器，用于将Codec转换为Codec2
 */
public class CodecAdapter implements Codec2 {

<<<<<<< HEAD
	private Codec codec;

	public CodecAdapter(Codec codec) {
		Assert.notNull(codec, "codec == null");
		this.codec = codec;
	}

	@Override
	public void encode(Channel channel, ChannelBuffer buffer, Object message)
			throws IOException {
		UnsafeByteArrayOutputStream os = new UnsafeByteArrayOutputStream(1024);
		// 使用codec进行编码
		codec.encode(channel, os, message);
		buffer.writeBytes(os.toByteArray());
	}

	@Override
	public Object decode(Channel channel, ChannelBuffer buffer) throws IOException {
		byte[] bytes = new byte[buffer.readableBytes()];
		int savedReaderIndex = buffer.readerIndex();
		buffer.readBytes(bytes);
		UnsafeByteArrayInputStream is = new UnsafeByteArrayInputStream(bytes);
		// 使用codec进行解码
		Object result = codec.decode(channel, is);
		buffer.readerIndex(savedReaderIndex + is.position());
		return result == Codec.NEED_MORE_INPUT ? DecodeResult.NEED_MORE_INPUT : result;
	}

	public Codec getCodec() {
		return codec;
	}
=======
    private Codec codec;

    public CodecAdapter(Codec codec) {
        Assert.notNull(codec, "codec == null");
        this.codec = codec;
    }

    @Override
    public void encode(Channel channel, ChannelBuffer buffer, Object message) throws IOException {
        UnsafeByteArrayOutputStream os = new UnsafeByteArrayOutputStream(1024);
        codec.encode(channel, os, message);
        buffer.writeBytes(os.toByteArray());
    }

    @Override
    public Object decode(Channel channel, ChannelBuffer buffer) throws IOException {
        byte[] bytes = new byte[buffer.readableBytes()];
        int savedReaderIndex = buffer.readerIndex();
        buffer.readBytes(bytes);
        UnsafeByteArrayInputStream is = new UnsafeByteArrayInputStream(bytes);
        Object result = codec.decode(channel, is);
        buffer.readerIndex(savedReaderIndex + is.position());
        return result == Codec.NEED_MORE_INPUT ? DecodeResult.NEED_MORE_INPUT : result;
    }

    public Codec getCodec() {
        return codec;
    }
>>>>>>> f6eddf70
}<|MERGE_RESOLUTION|>--- conflicted
+++ resolved
@@ -31,39 +31,6 @@
  */
 public class CodecAdapter implements Codec2 {
 
-<<<<<<< HEAD
-	private Codec codec;
-
-	public CodecAdapter(Codec codec) {
-		Assert.notNull(codec, "codec == null");
-		this.codec = codec;
-	}
-
-	@Override
-	public void encode(Channel channel, ChannelBuffer buffer, Object message)
-			throws IOException {
-		UnsafeByteArrayOutputStream os = new UnsafeByteArrayOutputStream(1024);
-		// 使用codec进行编码
-		codec.encode(channel, os, message);
-		buffer.writeBytes(os.toByteArray());
-	}
-
-	@Override
-	public Object decode(Channel channel, ChannelBuffer buffer) throws IOException {
-		byte[] bytes = new byte[buffer.readableBytes()];
-		int savedReaderIndex = buffer.readerIndex();
-		buffer.readBytes(bytes);
-		UnsafeByteArrayInputStream is = new UnsafeByteArrayInputStream(bytes);
-		// 使用codec进行解码
-		Object result = codec.decode(channel, is);
-		buffer.readerIndex(savedReaderIndex + is.position());
-		return result == Codec.NEED_MORE_INPUT ? DecodeResult.NEED_MORE_INPUT : result;
-	}
-
-	public Codec getCodec() {
-		return codec;
-	}
-=======
     private Codec codec;
 
     public CodecAdapter(Codec codec) {
@@ -74,6 +41,7 @@
     @Override
     public void encode(Channel channel, ChannelBuffer buffer, Object message) throws IOException {
         UnsafeByteArrayOutputStream os = new UnsafeByteArrayOutputStream(1024);
+        // 使用codec进行编码
         codec.encode(channel, os, message);
         buffer.writeBytes(os.toByteArray());
     }
@@ -84,6 +52,7 @@
         int savedReaderIndex = buffer.readerIndex();
         buffer.readBytes(bytes);
         UnsafeByteArrayInputStream is = new UnsafeByteArrayInputStream(bytes);
+        // 使用codec进行解码
         Object result = codec.decode(channel, is);
         buffer.readerIndex(savedReaderIndex + is.position());
         return result == Codec.NEED_MORE_INPUT ? DecodeResult.NEED_MORE_INPUT : result;
@@ -92,5 +61,4 @@
     public Codec getCodec() {
         return codec;
     }
->>>>>>> f6eddf70
 }