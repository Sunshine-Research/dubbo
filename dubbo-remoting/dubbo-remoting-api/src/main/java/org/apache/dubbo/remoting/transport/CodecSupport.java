--- conflicted
+++ resolved
@@ -44,46 +44,18 @@
  * 提供查询Serialization功能
  */
 public class CodecSupport {
-<<<<<<< HEAD
-
-	private static final Logger logger = LoggerFactory.getLogger(CodecSupport.class);
-	/**
-	 * 序列化策略集合
-	 * key: 序列化类型编号
-	 * value: 序列化策略
-	 */
-	private static Map<Byte, Serialization> ID_SERIALIZATION_MAP = new HashMap<Byte, Serialization>();
-	/**
-	 * 序列化策略名称集合
-	 * key: 序列化类型编号
-	 * value: 序列化策略名称
-	 */
-	private static Map<Byte, String> ID_SERIALIZATIONNAME_MAP = new HashMap<Byte, String>();
-
-	static {
-		// 通过SPI加载序列化的方式
-		// 例如：fastjson、dubbo、hessian2
-		Set<String> supportedExtensions = ExtensionLoader.getExtensionLoader(Serialization.class).getSupportedExtensions();
-		for (String name : supportedExtensions) {
-			Serialization serialization = ExtensionLoader.getExtensionLoader(Serialization.class).getExtension(name);
-			byte idByte = serialization.getContentTypeId();
-			if (ID_SERIALIZATION_MAP.containsKey(idByte)) {
-				logger.error("Serialization extension " + serialization.getClass().getName()
-						+ " has duplicate id to Serialization extension "
-						+ ID_SERIALIZATION_MAP.get(idByte).getClass().getName()
-						+ ", ignore this Serialization extension");
-				continue;
-			}
-			ID_SERIALIZATION_MAP.put(idByte, serialization);
-			ID_SERIALIZATIONNAME_MAP.put(idByte, name);
-		}
-	}
-
-	private CodecSupport() {
-	}
-=======
     private static final ErrorTypeAwareLogger logger = LoggerFactory.getErrorTypeAwareLogger(CodecSupport.class);
+    /**
+     * 序列化策略集合
+     * key: 序列化类型编号
+     * value: 序列化策略
+     */
     private static Map<Byte, Serialization> ID_SERIALIZATION_MAP = new HashMap<Byte, Serialization>();
+    /**
+     * 序列化策略名称集合
+     * key: 序列化类型编号
+     * value: 序列化策略名称
+     */
     private static Map<Byte, String> ID_SERIALIZATIONNAME_MAP = new HashMap<Byte, String>();
     private static Map<String, Byte> SERIALIZATIONNAME_ID_MAP = new HashMap<String, Byte>();
     // Cache null object serialize results, for heartbeat request/response serialize use.
@@ -94,6 +66,8 @@
     static {
         ExtensionLoader<Serialization> extensionLoader =
                 FrameworkModel.defaultModel().getExtensionLoader(Serialization.class);
+        // 通过SPI加载序列化的方式
+        // 例如：fastjson、dubbo、hessian2
         Set<String> supportedExtensions = extensionLoader.getSupportedExtensions();
         for (String name : supportedExtensions) {
             Serialization serialization = extensionLoader.getExtension(name);
@@ -115,36 +89,13 @@
         }
     }
 
-    private CodecSupport() {}
->>>>>>> f6eddf70
-
-	public static Serialization getSerializationById(Byte id) {
-		return ID_SERIALIZATION_MAP.get(id);
-	}
-
-<<<<<<< HEAD
-	public static Serialization getSerialization(URL url) {
-		return ExtensionLoader.getExtensionLoader(Serialization.class).getExtension(
-				url.getParameter(Constants.SERIALIZATION_KEY, Constants.DEFAULT_REMOTING_SERIALIZATION));
-	}
-
-	public static Serialization getSerialization(URL url, Byte id) throws IOException {
-		Serialization serialization = getSerializationById(id);
-		String serializationName = url.getParameter(Constants.SERIALIZATION_KEY, Constants.DEFAULT_REMOTING_SERIALIZATION);
-		// Check if "serialization id" passed from network matches the id on this side(only take effect for JDK serialization), for security purpose.
-		if (serialization == null
-				|| ((id == JAVA_SERIALIZATION_ID || id == NATIVE_JAVA_SERIALIZATION_ID || id == COMPACTED_JAVA_SERIALIZATION_ID)
-				&& !(serializationName.equals(ID_SERIALIZATIONNAME_MAP.get(id))))) {
-			throw new IOException("Unexpected serialization id:" + id + " received from network, please check if the peer send the right id.");
-		}
-		return serialization;
-	}
-
-	public static ObjectInput deserialize(URL url, InputStream is, byte proto) throws IOException {
-		Serialization s = getSerialization(url, proto);
-		return s.deserialize(url, is);
-	}
-=======
+    private CodecSupport() {
+    }
+
+    public static Serialization getSerializationById(Byte id) {
+        return ID_SERIALIZATION_MAP.get(id);
+    }
+
     public static Byte getIDByName(String name) {
         return SERIALIZATIONNAME_ID_MAP.get(name);
     }
@@ -250,5 +201,4 @@
         throw new IOException("Unexpected serialization type:" + requestSerializeName
                 + " received from network, please check if the peer send the right id.");
     }
->>>>>>> f6eddf70
 }