<<<<<<< HEAD
/*
 * Licensed to the Apache Software Foundation (ASF) under one or more
 * contributor license agreements.  See the NOTICE file distributed with
 * this work for additional information regarding copyright ownership.
 * The ASF licenses this file to You under the Apache License, Version 2.0
 * (the "License"); you may not use this file except in compliance with
 * the License.  You may obtain a copy of the License at
 *
 *     http://www.apache.org/licenses/LICENSE-2.0
 *
 * Unless required by applicable law or agreed to in writing, software
 * distributed under the License is distributed on an "AS IS" BASIS,
 * WITHOUT WARRANTIES OR CONDITIONS OF ANY KIND, either express or implied.
 * See the License for the specific language governing permissions and
 * limitations under the License.
 */
package org.apache.dubbo.remoting.transport;

import org.apache.dubbo.common.logger.Logger;
import org.apache.dubbo.common.logger.LoggerFactory;
import org.apache.dubbo.common.utils.CollectionUtils;
import org.apache.dubbo.remoting.Channel;
import org.apache.dubbo.remoting.ChannelHandler;

import java.util.Arrays;
import java.util.Collection;
import java.util.concurrent.CopyOnWriteArraySet;

/**
 * ChannelHandler调度器
 * 目前主要用于dubbo-remoting-p2p中的AbstractGroup中
 */
public class ChannelHandlerDispatcher implements ChannelHandler {

    private static final Logger logger = LoggerFactory.getLogger(ChannelHandlerDispatcher.class);
	/**
	 * ChannelHandler集合
	 */
    private final Collection<ChannelHandler> channelHandlers = new CopyOnWriteArraySet<ChannelHandler>();

    public ChannelHandlerDispatcher() {
    }

    public ChannelHandlerDispatcher(ChannelHandler... handlers) {
        this(handlers == null ? null : Arrays.asList(handlers));
    }

    public ChannelHandlerDispatcher(Collection<ChannelHandler> handlers) {
        if (CollectionUtils.isNotEmpty(handlers)) {
            this.channelHandlers.addAll(handlers);
        }
    }

    public Collection<ChannelHandler> getChannelHandlers() {
        return channelHandlers;
    }

    public ChannelHandlerDispatcher addChannelHandler(ChannelHandler handler) {
        this.channelHandlers.add(handler);
        return this;
    }

    public ChannelHandlerDispatcher removeChannelHandler(ChannelHandler handler) {
        this.channelHandlers.remove(handler);
        return this;
    }

    @Override
    public void connected(Channel channel) {
		// 遍历ChannelHandler连接指定Channel
        for (ChannelHandler listener : channelHandlers) {
            try {
                listener.connected(channel);
            } catch (Throwable t) {
                logger.error(t.getMessage(), t);
            }
        }
    }

    @Override
    public void disconnected(Channel channel) {
		// 遍历ChannelHandler断开连接指定Channel
        for (ChannelHandler listener : channelHandlers) {
            try {
                listener.disconnected(channel);
            } catch (Throwable t) {
                logger.error(t.getMessage(), t);
            }
        }
    }

    @Override
    public void sent(Channel channel, Object message) {
		// 遍历ChannelHandler向指定Channel发送消息
        for (ChannelHandler listener : channelHandlers) {
            try {
                listener.sent(channel, message);
            } catch (Throwable t) {
                logger.error(t.getMessage(), t);
            }
        }
    }

    @Override
    public void received(Channel channel, Object message) {
		// 遍历ChannelHandler接受指定的Channel的消息
        for (ChannelHandler listener : channelHandlers) {
            try {
                listener.received(channel, message);
            } catch (Throwable t) {
                logger.error(t.getMessage(), t);
            }
        }
    }

    @Override
    public void caught(Channel channel, Throwable exception) {
		// 遍历ChannelHandler捕获指定渠道的异常
        for (ChannelHandler listener : channelHandlers) {
            try {
                listener.caught(channel, exception);
            } catch (Throwable t) {
                logger.error(t.getMessage(), t);
            }
        }
    }

}
=======
/*
 * Licensed to the Apache Software Foundation (ASF) under one or more
 * contributor license agreements.  See the NOTICE file distributed with
 * this work for additional information regarding copyright ownership.
 * The ASF licenses this file to You under the Apache License, Version 2.0
 * (the "License"); you may not use this file except in compliance with
 * the License.  You may obtain a copy of the License at
 *
 *     http://www.apache.org/licenses/LICENSE-2.0
 *
 * Unless required by applicable law or agreed to in writing, software
 * distributed under the License is distributed on an "AS IS" BASIS,
 * WITHOUT WARRANTIES OR CONDITIONS OF ANY KIND, either express or implied.
 * See the License for the specific language governing permissions and
 * limitations under the License.
 */
package org.apache.dubbo.remoting.transport;

import org.apache.dubbo.common.logger.ErrorTypeAwareLogger;
import org.apache.dubbo.common.logger.LoggerFactory;
import org.apache.dubbo.common.utils.CollectionUtils;
import org.apache.dubbo.remoting.Channel;
import org.apache.dubbo.remoting.ChannelHandler;

import java.util.Arrays;
import java.util.Collection;
import java.util.Objects;
import java.util.concurrent.CopyOnWriteArraySet;
import java.util.stream.Collectors;

import static org.apache.dubbo.common.constants.LoggerCodeConstants.INTERNAL_ERROR;

/**
 * ChannelListenerDispatcher
 */
public class ChannelHandlerDispatcher implements ChannelHandler {

    private static final ErrorTypeAwareLogger logger =
            LoggerFactory.getErrorTypeAwareLogger(ChannelHandlerDispatcher.class);

    private final Collection<ChannelHandler> channelHandlers = new CopyOnWriteArraySet<>();

    public ChannelHandlerDispatcher() {}

    public ChannelHandlerDispatcher(ChannelHandler... handlers) {
        // if varargs is used, the type of handlers is ChannelHandler[] and it is not null
        // so we should filter the null object
        this(handlers == null ? null : Arrays.asList(handlers));
    }

    public ChannelHandlerDispatcher(Collection<ChannelHandler> handlers) {
        if (CollectionUtils.isNotEmpty(handlers)) {
            // filter null object
            this.channelHandlers.addAll(
                    handlers.stream().filter(Objects::nonNull).collect(Collectors.toSet()));
        }
    }

    public Collection<ChannelHandler> getChannelHandlers() {
        return channelHandlers;
    }

    public ChannelHandlerDispatcher addChannelHandler(ChannelHandler handler) {
        this.channelHandlers.add(handler);
        return this;
    }

    public ChannelHandlerDispatcher removeChannelHandler(ChannelHandler handler) {
        this.channelHandlers.remove(handler);
        return this;
    }

    @Override
    public void connected(Channel channel) {
        for (ChannelHandler listener : channelHandlers) {
            try {
                listener.connected(channel);
            } catch (Throwable t) {
                logger.error(INTERNAL_ERROR, "unknown error in remoting module", "", t.getMessage(), t);
            }
        }
    }

    @Override
    public void disconnected(Channel channel) {
        for (ChannelHandler listener : channelHandlers) {
            try {
                listener.disconnected(channel);
            } catch (Throwable t) {
                logger.error(INTERNAL_ERROR, "unknown error in remoting module", "", t.getMessage(), t);
            }
        }
    }

    @Override
    public void sent(Channel channel, Object message) {
        for (ChannelHandler listener : channelHandlers) {
            try {
                listener.sent(channel, message);
            } catch (Throwable t) {
                logger.error(INTERNAL_ERROR, "unknown error in remoting module", "", t.getMessage(), t);
            }
        }
    }

    @Override
    public void received(Channel channel, Object message) {
        for (ChannelHandler listener : channelHandlers) {
            try {
                listener.received(channel, message);
            } catch (Throwable t) {
                logger.error(INTERNAL_ERROR, "unknown error in remoting module", "", t.getMessage(), t);
            }
        }
    }

    @Override
    public void caught(Channel channel, Throwable exception) {
        for (ChannelHandler listener : channelHandlers) {
            try {
                listener.caught(channel, exception);
            } catch (Throwable t) {
                logger.error(INTERNAL_ERROR, "unknown error in remoting module", "", t.getMessage(), t);
            }
        }
    }
}
>>>>>>> f6eddf70
<|MERGE_RESOLUTION|>--- conflicted
+++ resolved
@@ -1,133 +1,3 @@
-<<<<<<< HEAD
-/*
- * Licensed to the Apache Software Foundation (ASF) under one or more
- * contributor license agreements.  See the NOTICE file distributed with
- * this work for additional information regarding copyright ownership.
- * The ASF licenses this file to You under the Apache License, Version 2.0
- * (the "License"); you may not use this file except in compliance with
- * the License.  You may obtain a copy of the License at
- *
- *     http://www.apache.org/licenses/LICENSE-2.0
- *
- * Unless required by applicable law or agreed to in writing, software
- * distributed under the License is distributed on an "AS IS" BASIS,
- * WITHOUT WARRANTIES OR CONDITIONS OF ANY KIND, either express or implied.
- * See the License for the specific language governing permissions and
- * limitations under the License.
- */
-package org.apache.dubbo.remoting.transport;
-
-import org.apache.dubbo.common.logger.Logger;
-import org.apache.dubbo.common.logger.LoggerFactory;
-import org.apache.dubbo.common.utils.CollectionUtils;
-import org.apache.dubbo.remoting.Channel;
-import org.apache.dubbo.remoting.ChannelHandler;
-
-import java.util.Arrays;
-import java.util.Collection;
-import java.util.concurrent.CopyOnWriteArraySet;
-
-/**
- * ChannelHandler调度器
- * 目前主要用于dubbo-remoting-p2p中的AbstractGroup中
- */
-public class ChannelHandlerDispatcher implements ChannelHandler {
-
-    private static final Logger logger = LoggerFactory.getLogger(ChannelHandlerDispatcher.class);
-	/**
-	 * ChannelHandler集合
-	 */
-    private final Collection<ChannelHandler> channelHandlers = new CopyOnWriteArraySet<ChannelHandler>();
-
-    public ChannelHandlerDispatcher() {
-    }
-
-    public ChannelHandlerDispatcher(ChannelHandler... handlers) {
-        this(handlers == null ? null : Arrays.asList(handlers));
-    }
-
-    public ChannelHandlerDispatcher(Collection<ChannelHandler> handlers) {
-        if (CollectionUtils.isNotEmpty(handlers)) {
-            this.channelHandlers.addAll(handlers);
-        }
-    }
-
-    public Collection<ChannelHandler> getChannelHandlers() {
-        return channelHandlers;
-    }
-
-    public ChannelHandlerDispatcher addChannelHandler(ChannelHandler handler) {
-        this.channelHandlers.add(handler);
-        return this;
-    }
-
-    public ChannelHandlerDispatcher removeChannelHandler(ChannelHandler handler) {
-        this.channelHandlers.remove(handler);
-        return this;
-    }
-
-    @Override
-    public void connected(Channel channel) {
-		// 遍历ChannelHandler连接指定Channel
-        for (ChannelHandler listener : channelHandlers) {
-            try {
-                listener.connected(channel);
-            } catch (Throwable t) {
-                logger.error(t.getMessage(), t);
-            }
-        }
-    }
-
-    @Override
-    public void disconnected(Channel channel) {
-		// 遍历ChannelHandler断开连接指定Channel
-        for (ChannelHandler listener : channelHandlers) {
-            try {
-                listener.disconnected(channel);
-            } catch (Throwable t) {
-                logger.error(t.getMessage(), t);
-            }
-        }
-    }
-
-    @Override
-    public void sent(Channel channel, Object message) {
-		// 遍历ChannelHandler向指定Channel发送消息
-        for (ChannelHandler listener : channelHandlers) {
-            try {
-                listener.sent(channel, message);
-            } catch (Throwable t) {
-                logger.error(t.getMessage(), t);
-            }
-        }
-    }
-
-    @Override
-    public void received(Channel channel, Object message) {
-		// 遍历ChannelHandler接受指定的Channel的消息
-        for (ChannelHandler listener : channelHandlers) {
-            try {
-                listener.received(channel, message);
-            } catch (Throwable t) {
-                logger.error(t.getMessage(), t);
-            }
-        }
-    }
-
-    @Override
-    public void caught(Channel channel, Throwable exception) {
-		// 遍历ChannelHandler捕获指定渠道的异常
-        for (ChannelHandler listener : channelHandlers) {
-            try {
-                listener.caught(channel, exception);
-            } catch (Throwable t) {
-                logger.error(t.getMessage(), t);
-            }
-        }
-    }
-
-}
-=======
 /*
  * Licensed to the Apache Software Foundation (ASF) under one or more
  * contributor license agreements.  See the NOTICE file distributed with
@@ -161,16 +31,20 @@
 import static org.apache.dubbo.common.constants.LoggerCodeConstants.INTERNAL_ERROR;
 
 /**
- * ChannelListenerDispatcher
+ * ChannelHandler调度器
+ * 目前主要用于dubbo-remoting-p2p中的AbstractGroup中
  */
 public class ChannelHandlerDispatcher implements ChannelHandler {
 
     private static final ErrorTypeAwareLogger logger =
             LoggerFactory.getErrorTypeAwareLogger(ChannelHandlerDispatcher.class);
-
+    /**
+     * ChannelHandler集合
+     */
     private final Collection<ChannelHandler> channelHandlers = new CopyOnWriteArraySet<>();
 
-    public ChannelHandlerDispatcher() {}
+    public ChannelHandlerDispatcher() {
+    }
 
     public ChannelHandlerDispatcher(ChannelHandler... handlers) {
         // if varargs is used, the type of handlers is ChannelHandler[] and it is not null
@@ -202,6 +76,7 @@
 
     @Override
     public void connected(Channel channel) {
+		// 遍历ChannelHandler连接指定Channel
         for (ChannelHandler listener : channelHandlers) {
             try {
                 listener.connected(channel);
@@ -213,6 +88,7 @@
 
     @Override
     public void disconnected(Channel channel) {
+		// 遍历ChannelHandler断开连接指定Channel
         for (ChannelHandler listener : channelHandlers) {
             try {
                 listener.disconnected(channel);
@@ -224,6 +100,7 @@
 
     @Override
     public void sent(Channel channel, Object message) {
+		// 遍历ChannelHandler向指定Channel发送消息
         for (ChannelHandler listener : channelHandlers) {
             try {
                 listener.sent(channel, message);
@@ -235,6 +112,7 @@
 
     @Override
     public void received(Channel channel, Object message) {
+		// 遍历ChannelHandler接受指定的Channel的消息
         for (ChannelHandler listener : channelHandlers) {
             try {
                 listener.received(channel, message);
@@ -246,6 +124,7 @@
 
     @Override
     public void caught(Channel channel, Throwable exception) {
+		// 遍历ChannelHandler捕获指定渠道的异常
         for (ChannelHandler listener : channelHandlers) {
             try {
                 listener.caught(channel, exception);
@@ -254,5 +133,5 @@
             }
         }
     }
-}
->>>>>>> f6eddf70
+
+}