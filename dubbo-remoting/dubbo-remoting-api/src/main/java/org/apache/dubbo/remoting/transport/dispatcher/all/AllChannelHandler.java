--- conflicted
+++ resolved
@@ -37,12 +37,8 @@
 
     @Override
     public void connected(Channel channel) throws RemotingException {
-<<<<<<< HEAD
-		// 获取Worker线程池
-        ExecutorService executor = getExecutorService();
-=======
+        // 获取Worker线程池
         ExecutorService executor = getSharedExecutorService();
->>>>>>> f6eddf70
         try {
 			// 根据传入的状态，执行对应的事件
             executor.execute(new ChannelEventRunnable(channel, handler, ChannelState.CONNECTED));
