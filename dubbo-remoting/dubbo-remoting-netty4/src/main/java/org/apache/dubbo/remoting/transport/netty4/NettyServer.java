--- conflicted
+++ resolved
@@ -16,17 +16,6 @@
  */
 package org.apache.dubbo.remoting.transport.netty4;
 
-import io.netty.bootstrap.ServerBootstrap;
-import io.netty.buffer.PooledByteBufAllocator;
-import io.netty.channel.ChannelFuture;
-import io.netty.channel.ChannelInitializer;
-import io.netty.channel.ChannelOption;
-import io.netty.channel.EventLoopGroup;
-import io.netty.channel.nio.NioEventLoopGroup;
-import io.netty.channel.socket.nio.NioServerSocketChannel;
-import io.netty.channel.socket.nio.NioSocketChannel;
-import io.netty.handler.timeout.IdleStateHandler;
-import io.netty.util.concurrent.DefaultThreadFactory;
 import org.apache.dubbo.common.URL;
 import org.apache.dubbo.common.config.ConfigurationUtils;
 import org.apache.dubbo.common.logger.ErrorTypeAwareLogger;
@@ -43,11 +32,6 @@
 import org.apache.dubbo.remoting.utils.UrlUtils;
 
 import java.net.InetSocketAddress;
-<<<<<<< HEAD
-import java.util.Collection;
-import java.util.HashSet;
-import java.util.Map;
-=======
 import java.util.ArrayList;
 import java.util.Collection;
 import java.util.Map;
@@ -61,7 +45,6 @@
 import io.netty.channel.socket.SocketChannel;
 import io.netty.handler.timeout.IdleStateHandler;
 import io.netty.util.concurrent.Future;
->>>>>>> f6eddf70
 
 import static java.util.concurrent.TimeUnit.MILLISECONDS;
 import static org.apache.dubbo.common.constants.CommonConstants.IO_THREADS_KEY;
@@ -181,16 +164,10 @@
             logger.warn(TRANSPORT_FAILED_CLOSE, "", "", e.getMessage(), e);
         }
         try {
-<<<<<<< HEAD
-			// 遍历所有Worker Channel并关闭
-            Collection<org.apache.dubbo.remoting.Channel> channels = getChannels();
-            if (channels != null && channels.size() > 0) {
-                for (org.apache.dubbo.remoting.Channel channel : channels) {
-=======
+            // 遍历所有Worker Channel并关闭
             Collection<Channel> channels = getChannels();
             if (CollectionUtils.isNotEmpty(channels)) {
                 for (Channel channel : channels) {
->>>>>>> f6eddf70
                     try {
                         channel.close();
                     } catch (Throwable e) {
@@ -201,17 +178,12 @@
         } catch (Throwable e) {
             logger.warn(TRANSPORT_FAILED_CLOSE, "", "", e.getMessage(), e);
         }
+        // 关闭工作线程池
         closeBootstrap();
         try {
-<<<<<<< HEAD
-            if (bootstrap != null) {
-				// 关闭工作线程池
-                bossGroup.shutdownGracefully();
-                workerGroup.shutdownGracefully();
-=======
             if (channels != null) {
+                // 回收Worker Channel集合
                 channels.clear();
->>>>>>> f6eddf70
             }
         } catch (Throwable e) {
             logger.warn(TRANSPORT_FAILED_CLOSE, "", "", e.getMessage(), e);
@@ -220,11 +192,6 @@
 
     private void closeBootstrap() {
         try {
-<<<<<<< HEAD
-			// 回收Worker Channel集合
-            if (channels != null) {
-                channels.clear();
-=======
             if (bootstrap != null) {
                 long timeout = ConfigurationUtils.reCalShutdownTime(serverShutdownTimeoutMills);
                 long quietPeriod = Math.min(2000L, timeout);
@@ -233,7 +200,6 @@
                         workerGroup.shutdownGracefully(quietPeriod, timeout, MILLISECONDS);
                 bossGroupShutdownFuture.syncUninterruptibly();
                 workerGroupShutdownFuture.syncUninterruptibly();
->>>>>>> f6eddf70
             }
         } catch (Throwable e) {
             logger.warn(TRANSPORT_FAILED_CLOSE, "", "", e.getMessage(), e);
