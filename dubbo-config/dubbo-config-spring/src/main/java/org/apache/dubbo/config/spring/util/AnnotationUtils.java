/*
 * Licensed to the Apache Software Foundation (ASF) under one or more
 * contributor license agreements.  See the NOTICE file distributed with
 * this work for additional information regarding copyright ownership.
 * The ASF licenses this file to You under the Apache License, Version 2.0
 * (the "License"); you may not use this file except in compliance with
 * the License.  You may obtain a copy of the License at
 *
 *     http://www.apache.org/licenses/LICENSE-2.0
 *
 * Unless required by applicable law or agreed to in writing, software
 * distributed under the License is distributed on an "AS IS" BASIS,
 * WITHOUT WARRANTIES OR CONDITIONS OF ANY KIND, either express or implied.
 * See the License for the specific language governing permissions and
 * limitations under the License.
 */
package org.apache.dubbo.config.spring.util;

import java.lang.annotation.Annotation;
import java.lang.reflect.AnnotatedElement;
import java.lang.reflect.Method;
import java.util.Arrays;
import java.util.HashSet;
import java.util.LinkedHashMap;
import java.util.LinkedList;
import java.util.List;
import java.util.Map;
import java.util.Set;
import java.util.concurrent.ConcurrentHashMap;

import org.springframework.core.annotation.AnnotationAttributes;
import org.springframework.core.env.Environment;
import org.springframework.core.env.PropertyResolver;
import org.springframework.util.ClassUtils;

import static java.lang.String.valueOf;
import static java.util.Arrays.asList;
import static org.springframework.core.annotation.AnnotationAttributes.fromMap;
import static org.springframework.core.annotation.AnnotationUtils.getDefaultValue;
import static org.springframework.util.ClassUtils.resolveClassName;
import static org.springframework.util.CollectionUtils.isEmpty;
import static org.springframework.util.ObjectUtils.nullSafeEquals;
import static org.springframework.util.ReflectionUtils.findMethod;
import static org.springframework.util.ReflectionUtils.invokeMethod;
import static org.springframework.util.StringUtils.trimWhitespace;

@SuppressWarnings("unchecked")
public abstract class AnnotationUtils {

    /**
     * The class name of AnnotatedElementUtils that is introduced since Spring Framework 4
     */
    public static final String ANNOTATED_ELEMENT_UTILS_CLASS_NAME =
            "org.springframework.core.annotation.AnnotatedElementUtils";

    private static final Map<Integer, Boolean> annotatedElementUtilsPresentCache = new ConcurrentHashMap<>();

    /**
     * Get the {@link Annotation} attributes
     *
     * @param annotation           specified {@link Annotation}
     * @param propertyResolver     {@link PropertyResolver} instance, e.g {@link Environment}
     * @param ignoreDefaultValue   whether ignore default value or not
     * @param ignoreAttributeNames the attribute names of annotation should be ignored
     * @return non-null
     */
    public static Map<String, Object> getAttributes(
            Annotation annotation,
            PropertyResolver propertyResolver,
            boolean ignoreDefaultValue,
            String... ignoreAttributeNames) {
        return getAttributes(annotation, propertyResolver, false, false, ignoreDefaultValue, ignoreAttributeNames);
    }

    /**
     * Get the {@link Annotation} attributes
     *
     * @param annotationAttributes the attributes of specified {@link Annotation}
     * @param propertyResolver     {@link PropertyResolver} instance, e.g {@link Environment}
     * @param ignoreAttributeNames the attribute names of annotation should be ignored
     * @return non-null
     */
    public static Map<String, Object> getAttributes(
            Map<String, Object> annotationAttributes,
            PropertyResolver propertyResolver,
            String... ignoreAttributeNames) {

        Set<String> ignoreAttributeNamesSet = new HashSet<>(Arrays.asList(ignoreAttributeNames));

<<<<<<< HEAD
		// 获取interfaceClass属性
		Class<?> interfaceClass = getAttribute(attributes, "interfaceClass");
		// 如果interfaceClass属性是默认值
        if (void.class.equals(interfaceClass)) { // default or set void.class for purpose.

            interfaceClass = null;
			// 获取interfaceName属性
            String interfaceClassName = getAttribute(attributes, "interfaceName");
			// 如果interfaceName有属性值
            if (hasText(interfaceClassName)) {
				// 加载对应的接口
                if (ClassUtils.isPresent(interfaceClassName, classLoader)) {
                    interfaceClass = resolveClassName(interfaceClassName, classLoader);
=======
        Map<String, Object> actualAttributes = new LinkedHashMap<String, Object>();

        for (Map.Entry<String, Object> annotationAttribute : annotationAttributes.entrySet()) {

            String attributeName = annotationAttribute.getKey();
            Object attributeValue = annotationAttribute.getValue();

            // ignore attribute name
            if (ignoreAttributeNamesSet.contains(attributeName)) {
                continue;
            }

            if (attributeValue instanceof String) {
                attributeValue = resolvePlaceholders(valueOf(attributeValue), propertyResolver);
            } else if (attributeValue instanceof String[]) {
                String[] values = (String[]) attributeValue;
                for (int i = 0; i < values.length; i++) {
                    values[i] = resolvePlaceholders(values[i], propertyResolver);
>>>>>>> f6eddf70
                }
                attributeValue = values;
            }
            actualAttributes.put(attributeName, attributeValue);
        }
<<<<<<< HEAD
		// 如果没有在@Service注解中指定接口
        if (interfaceClass == null && defaultInterfaceClass != null) {
			// 获取我们使用@Service注解的类使用的接口集合
            Class<?>[] allInterfaces = getAllInterfacesForClass(defaultInterfaceClass);

            if (allInterfaces.length > 0) {
				// dubbo会使用第一个接口作为interfaceClass
                interfaceClass = allInterfaces[0];
            }
=======
        return actualAttributes;
    }

    /**
     * @param annotation             specified {@link Annotation}
     * @param propertyResolver       {@link PropertyResolver} instance, e.g {@link Environment}
     * @param classValuesAsString    whether to turn Class references into Strings (for
     *                               compatibility with {@link org.springframework.core.type.AnnotationMetadata} or to
     *                               preserve them as Class references
     * @param nestedAnnotationsAsMap whether to turn nested Annotation instances into
     *                               {@link AnnotationAttributes} maps (for compatibility with
     *                               {@link org.springframework.core.type.AnnotationMetadata} or to preserve them as
     *                               Annotation instances
     * @param ignoreDefaultValue     whether ignore default value or not
     * @param ignoreAttributeNames   the attribute names of annotation should be ignored
     * @return
     */
    public static Map<String, Object> getAttributes(
            Annotation annotation,
            PropertyResolver propertyResolver,
            boolean classValuesAsString,
            boolean nestedAnnotationsAsMap,
            boolean ignoreDefaultValue,
            String... ignoreAttributeNames) {
>>>>>>> f6eddf70

        Map<String, Object> annotationAttributes =
                org.springframework.core.annotation.AnnotationUtils.getAnnotationAttributes(
                        annotation, classValuesAsString, nestedAnnotationsAsMap);

        String[] actualIgnoreAttributeNames = ignoreAttributeNames;

        if (ignoreDefaultValue && !isEmpty(annotationAttributes)) {

            List<String> attributeNamesToIgnore = new LinkedList<String>(asList(ignoreAttributeNames));

            for (Map.Entry<String, Object> annotationAttribute : annotationAttributes.entrySet()) {
                String attributeName = annotationAttribute.getKey();
                Object attributeValue = annotationAttribute.getValue();
                if (nullSafeEquals(attributeValue, getDefaultValue(annotation, attributeName))) {
                    attributeNamesToIgnore.add(attributeName);
                }
            }
            // extends the ignored list
            actualIgnoreAttributeNames = attributeNamesToIgnore.toArray(new String[attributeNamesToIgnore.size()]);
        }

        return getAttributes(annotationAttributes, propertyResolver, actualIgnoreAttributeNames);
    }

    private static String resolvePlaceholders(String attributeValue, PropertyResolver propertyResolver) {
        String resolvedValue = attributeValue;
        if (propertyResolver != null) {
            resolvedValue = propertyResolver.resolvePlaceholders(resolvedValue);
            resolvedValue = trimWhitespace(resolvedValue);
        }
        return resolvedValue;
    }

    /**
     * Get the attribute value
     *
     * @param attributes    {@link Map the annotation attributes} or {@link AnnotationAttributes}
     * @param attributeName the name of attribute
     * @param <T>           the type of attribute value
     * @return the attribute value if found
     */
    public static <T> T getAttribute(Map<String, Object> attributes, String attributeName) {
        return getAttribute(attributes, attributeName, false);
    }

    /**
     * Get the attribute value the will
     *
     * @param attributes    {@link Map the annotation attributes} or {@link AnnotationAttributes}
     * @param attributeName the name of attribute
     * @param required      the required attribute or not
     * @param <T>           the type of attribute value
     * @return the attribute value if found
     * @throws IllegalStateException if attribute value can't be found
     */
    public static <T> T getAttribute(Map<String, Object> attributes, String attributeName, boolean required) {
        T value = getAttribute(attributes, attributeName, null);
        if (required && value == null) {
            throw new IllegalStateException("The attribute['" + attributeName + "] is required!");
        }
        return value;
    }

    /**
     * Get the attribute value with default value
     *
     * @param attributes    {@link Map the annotation attributes} or {@link AnnotationAttributes}
     * @param attributeName the name of attribute
     * @param defaultValue  the default value of attribute
     * @param <T>           the type of attribute value
     * @return the attribute value if found
     */
    public static <T> T getAttribute(Map<String, Object> attributes, String attributeName, T defaultValue) {
        T value = (T) attributes.get(attributeName);
        return value == null ? defaultValue : value;
    }

    /**
     * Get the required attribute value
     *
     * @param attributes    {@link Map the annotation attributes} or {@link AnnotationAttributes}
     * @param attributeName the name of attribute
     * @param <T>           the type of attribute value
     * @return the attribute value if found
     * @throws IllegalStateException if attribute value can't be found
     */
    public static <T> T getRequiredAttribute(Map<String, Object> attributes, String attributeName) {
        return getAttribute(attributes, attributeName, true);
    }

    /**
     * Get the {@link AnnotationAttributes}
     *
     * @param annotation           specified {@link Annotation}
     * @param ignoreDefaultValue   whether ignore default value or not
     * @param ignoreAttributeNames the attribute names of annotation should be ignored
     * @return non-null
     * @see #getAnnotationAttributes(Annotation, PropertyResolver, boolean, String...)
     */
    public static AnnotationAttributes getAnnotationAttributes(
            Annotation annotation, boolean ignoreDefaultValue, String... ignoreAttributeNames) {
        return getAnnotationAttributes(annotation, null, ignoreDefaultValue, ignoreAttributeNames);
    }

    /**
     * Get the {@link AnnotationAttributes}
     *
     * @param annotation             specified {@link Annotation}
     * @param propertyResolver       {@link PropertyResolver} instance, e.g {@link Environment}
     * @param classValuesAsString    whether to turn Class references into Strings (for
     *                               compatibility with {@link org.springframework.core.type.AnnotationMetadata} or to
     *                               preserve them as Class references
     * @param nestedAnnotationsAsMap whether to turn nested Annotation instances into
     *                               {@link AnnotationAttributes} maps (for compatibility with
     *                               {@link org.springframework.core.type.AnnotationMetadata} or to preserve them as
     *                               Annotation instances
     * @param ignoreAttributeNames   the attribute names of annotation should be ignored
     * @param ignoreDefaultValue     whether ignore default value or not
     * @return non-null
     * @see #getAttributes(Annotation, PropertyResolver, boolean, String...)
     * @see #getAnnotationAttributes(AnnotatedElement, Class, PropertyResolver, boolean, String...)
     */
    public static AnnotationAttributes getAnnotationAttributes(
            Annotation annotation,
            PropertyResolver propertyResolver,
            boolean classValuesAsString,
            boolean nestedAnnotationsAsMap,
            boolean ignoreDefaultValue,
            String... ignoreAttributeNames) {
        return fromMap(getAttributes(
                annotation,
                propertyResolver,
                classValuesAsString,
                nestedAnnotationsAsMap,
                ignoreDefaultValue,
                ignoreAttributeNames));
    }

    /**
     * Get the {@link AnnotationAttributes}
     *
     * @param annotation           specified {@link Annotation}
     * @param propertyResolver     {@link PropertyResolver} instance, e.g {@link Environment}
     * @param ignoreDefaultValue   whether ignore default value or not
     * @param ignoreAttributeNames the attribute names of annotation should be ignored
     * @return non-null
     * @see #getAttributes(Annotation, PropertyResolver, boolean, String...)
     * @see #getAnnotationAttributes(AnnotatedElement, Class, PropertyResolver, boolean, String...)
     */
    public static AnnotationAttributes getAnnotationAttributes(
            Annotation annotation,
            PropertyResolver propertyResolver,
            boolean ignoreDefaultValue,
            String... ignoreAttributeNames) {
        return getAnnotationAttributes(
                annotation, propertyResolver, false, false, ignoreDefaultValue, ignoreAttributeNames);
    }

    /**
     * Get the {@link AnnotationAttributes}
     *
     * @param annotatedElement     {@link AnnotatedElement the annotated element}
     * @param annotationType       the {@link Class tyoe} pf {@link Annotation annotation}
     * @param propertyResolver     {@link PropertyResolver} instance, e.g {@link Environment}
     * @param ignoreDefaultValue   whether ignore default value or not
     * @param ignoreAttributeNames the attribute names of annotation should be ignored
     * @return if <code>annotatedElement</code> can't be found in <code>annotatedElement</code>, return <code>null</code>
     */
    public static AnnotationAttributes getAnnotationAttributes(
            AnnotatedElement annotatedElement,
            Class<? extends Annotation> annotationType,
            PropertyResolver propertyResolver,
            boolean classValuesAsString,
            boolean nestedAnnotationsAsMap,
            boolean ignoreDefaultValue,
            String... ignoreAttributeNames) {
        Annotation annotation = annotatedElement.getAnnotation(annotationType);
        return annotation == null
                ? null
                : getAnnotationAttributes(
                        annotation,
                        propertyResolver,
                        classValuesAsString,
                        nestedAnnotationsAsMap,
                        ignoreDefaultValue,
                        ignoreAttributeNames);
    }

    /**
     * Get the {@link AnnotationAttributes}, if the argument <code>tryMergedAnnotation</code> is <code>true</code>,
     * the {@link AnnotationAttributes} will be got from
     * {@link #tryGetMergedAnnotationAttributes(AnnotatedElement, Class, PropertyResolver, boolean, String...) merged annotation} first,
     * if failed, and then to get from
     * {@link #getAnnotationAttributes(AnnotatedElement, Class, PropertyResolver, boolean, boolean, String...) normal one}
     *
     * @param annotatedElement     {@link AnnotatedElement the annotated element}
     * @param annotationType       the {@link Class tyoe} pf {@link Annotation annotation}
     * @param propertyResolver     {@link PropertyResolver} instance, e.g {@link Environment}
     * @param ignoreDefaultValue   whether ignore default value or not
     * @param tryMergedAnnotation  whether try merged annotation or not
     * @param ignoreAttributeNames the attribute names of annotation should be ignored
     * @return if <code>annotatedElement</code> can't be found in <code>annotatedElement</code>, return <code>null</code>
     */
    public static AnnotationAttributes getAnnotationAttributes(
            AnnotatedElement annotatedElement,
            Class<? extends Annotation> annotationType,
            PropertyResolver propertyResolver,
            boolean ignoreDefaultValue,
            boolean tryMergedAnnotation,
            String... ignoreAttributeNames) {
        return getAnnotationAttributes(
                annotatedElement,
                annotationType,
                propertyResolver,
                false,
                false,
                ignoreDefaultValue,
                tryMergedAnnotation,
                ignoreAttributeNames);
    }

    /**
     * Get the {@link AnnotationAttributes}, if the argument <code>tryMergedAnnotation</code> is <code>true</code>,
     * the {@link AnnotationAttributes} will be got from
     * {@link #tryGetMergedAnnotationAttributes(AnnotatedElement, Class, PropertyResolver, boolean, String...) merged annotation} first,
     * if failed, and then to get from
     * {@link #getAnnotationAttributes(AnnotatedElement, Class, PropertyResolver, boolean, boolean, String...) normal one}
     *
     * @param annotatedElement       {@link AnnotatedElement the annotated element}
     * @param annotationType         the {@link Class tyoe} pf {@link Annotation annotation}
     * @param propertyResolver       {@link PropertyResolver} instance, e.g {@link Environment}
     * @param classValuesAsString    whether to turn Class references into Strings (for
     *                               compatibility with {@link org.springframework.core.type.AnnotationMetadata} or to
     *                               preserve them as Class references
     * @param nestedAnnotationsAsMap whether to turn nested Annotation instances into
     *                               {@link AnnotationAttributes} maps (for compatibility with
     *                               {@link org.springframework.core.type.AnnotationMetadata} or to preserve them as
     *                               Annotation instances
     * @param ignoreDefaultValue     whether ignore default value or not
     * @param tryMergedAnnotation    whether try merged annotation or not
     * @param ignoreAttributeNames   the attribute names of annotation should be ignored
     * @return if <code>annotatedElement</code> can't be found in <code>annotatedElement</code>, return <code>null</code>
     */
    public static AnnotationAttributes getAnnotationAttributes(
            AnnotatedElement annotatedElement,
            Class<? extends Annotation> annotationType,
            PropertyResolver propertyResolver,
            boolean classValuesAsString,
            boolean nestedAnnotationsAsMap,
            boolean ignoreDefaultValue,
            boolean tryMergedAnnotation,
            String... ignoreAttributeNames) {

        AnnotationAttributes attributes = null;

        if (tryMergedAnnotation) {
            attributes = tryGetMergedAnnotationAttributes(
                    annotatedElement,
                    annotationType,
                    propertyResolver,
                    classValuesAsString,
                    nestedAnnotationsAsMap,
                    ignoreDefaultValue,
                    ignoreAttributeNames);
        }

        if (attributes == null) {
            attributes = getAnnotationAttributes(
                    annotatedElement,
                    annotationType,
                    propertyResolver,
                    classValuesAsString,
                    nestedAnnotationsAsMap,
                    ignoreDefaultValue,
                    ignoreAttributeNames);
        }

        return attributes;
    }

    /**
     * Try to get the merged {@link Annotation annotation}
     *
     * @param annotatedElement       {@link AnnotatedElement the annotated element}
     * @param annotationType         the {@link Class tyoe} pf {@link Annotation annotation}
     * @param classValuesAsString    whether to turn Class references into Strings (for
     *                               compatibility with {@link org.springframework.core.type.AnnotationMetadata} or to
     *                               preserve them as Class references
     * @param nestedAnnotationsAsMap whether to turn nested Annotation instances into
     *                               {@link AnnotationAttributes} maps (for compatibility with
     *                               {@link org.springframework.core.type.AnnotationMetadata} or to preserve them as
     *                               Annotation instances
     * @return If current version of Spring Framework is below 4.2, return <code>null</code>
     */
    public static Annotation tryGetMergedAnnotation(
            AnnotatedElement annotatedElement,
            Class<? extends Annotation> annotationType,
            boolean classValuesAsString,
            boolean nestedAnnotationsAsMap) {

        Annotation mergedAnnotation = null;

        ClassLoader classLoader = annotationType.getClassLoader();

        if (annotatedElementUtilsPresentCache.computeIfAbsent(
                System.identityHashCode(classLoader),
                (_k) -> ClassUtils.isPresent(ANNOTATED_ELEMENT_UTILS_CLASS_NAME, classLoader))) {
            Class<?> annotatedElementUtilsClass = resolveClassName(ANNOTATED_ELEMENT_UTILS_CLASS_NAME, classLoader);
            // getMergedAnnotation method appears in the Spring Framework 4.2
            Method getMergedAnnotationMethod = findMethod(
                    annotatedElementUtilsClass,
                    "getMergedAnnotation",
                    AnnotatedElement.class,
                    Class.class,
                    boolean.class,
                    boolean.class);
            if (getMergedAnnotationMethod != null) {
                mergedAnnotation = (Annotation) invokeMethod(
                        getMergedAnnotationMethod,
                        null,
                        annotatedElement,
                        annotationType,
                        classValuesAsString,
                        nestedAnnotationsAsMap);
            }
        }

        return mergedAnnotation;
    }

    /**
     * Try to get {@link AnnotationAttributes the annotation attributes} after merging and resolving the placeholders
     *
     * @param annotatedElement       {@link AnnotatedElement the annotated element}
     * @param annotationType         the {@link Class tyoe} pf {@link Annotation annotation}
     * @param propertyResolver       {@link PropertyResolver} instance, e.g {@link Environment}
     * @param classValuesAsString    whether to turn Class references into Strings (for
     *                               compatibility with {@link org.springframework.core.type.AnnotationMetadata} or to
     *                               preserve them as Class references
     * @param nestedAnnotationsAsMap whether to turn nested Annotation instances into
     *                               {@link AnnotationAttributes} maps (for compatibility with
     *                               {@link org.springframework.core.type.AnnotationMetadata} or to preserve them as
     *                               Annotation instances
     * @param ignoreDefaultValue     whether ignore default value or not
     * @param ignoreAttributeNames   the attribute names of annotation should be ignored
     * @return If the specified annotation type is not found, return <code>null</code>
     */
    public static AnnotationAttributes tryGetMergedAnnotationAttributes(
            AnnotatedElement annotatedElement,
            Class<? extends Annotation> annotationType,
            PropertyResolver propertyResolver,
            boolean classValuesAsString,
            boolean nestedAnnotationsAsMap,
            boolean ignoreDefaultValue,
            String... ignoreAttributeNames) {
        Annotation annotation =
                tryGetMergedAnnotation(annotatedElement, annotationType, classValuesAsString, nestedAnnotationsAsMap);
        return annotation == null
                ? null
                : getAnnotationAttributes(
                        annotation,
                        propertyResolver,
                        classValuesAsString,
                        nestedAnnotationsAsMap,
                        ignoreDefaultValue,
                        ignoreAttributeNames);
    }
}<|MERGE_RESOLUTION|>--- conflicted
+++ resolved
@@ -87,21 +87,6 @@
 
         Set<String> ignoreAttributeNamesSet = new HashSet<>(Arrays.asList(ignoreAttributeNames));
 
-<<<<<<< HEAD
-		// 获取interfaceClass属性
-		Class<?> interfaceClass = getAttribute(attributes, "interfaceClass");
-		// 如果interfaceClass属性是默认值
-        if (void.class.equals(interfaceClass)) { // default or set void.class for purpose.
-
-            interfaceClass = null;
-			// 获取interfaceName属性
-            String interfaceClassName = getAttribute(attributes, "interfaceName");
-			// 如果interfaceName有属性值
-            if (hasText(interfaceClassName)) {
-				// 加载对应的接口
-                if (ClassUtils.isPresent(interfaceClassName, classLoader)) {
-                    interfaceClass = resolveClassName(interfaceClassName, classLoader);
-=======
         Map<String, Object> actualAttributes = new LinkedHashMap<String, Object>();
 
         for (Map.Entry<String, Object> annotationAttribute : annotationAttributes.entrySet()) {
@@ -120,23 +105,11 @@
                 String[] values = (String[]) attributeValue;
                 for (int i = 0; i < values.length; i++) {
                     values[i] = resolvePlaceholders(values[i], propertyResolver);
->>>>>>> f6eddf70
                 }
                 attributeValue = values;
             }
             actualAttributes.put(attributeName, attributeValue);
         }
-<<<<<<< HEAD
-		// 如果没有在@Service注解中指定接口
-        if (interfaceClass == null && defaultInterfaceClass != null) {
-			// 获取我们使用@Service注解的类使用的接口集合
-            Class<?>[] allInterfaces = getAllInterfacesForClass(defaultInterfaceClass);
-
-            if (allInterfaces.length > 0) {
-				// dubbo会使用第一个接口作为interfaceClass
-                interfaceClass = allInterfaces[0];
-            }
-=======
         return actualAttributes;
     }
 
@@ -161,7 +134,6 @@
             boolean nestedAnnotationsAsMap,
             boolean ignoreDefaultValue,
             String... ignoreAttributeNames) {
->>>>>>> f6eddf70
 
         Map<String, Object> annotationAttributes =
                 org.springframework.core.annotation.AnnotationUtils.getAnnotationAttributes(
