--- conflicted
+++ resolved
@@ -32,8 +32,6 @@
 import org.apache.dubbo.config.spring.reference.ReferenceBeanManager;
 import org.apache.dubbo.config.spring.reference.ReferenceBeanSupport;
 import org.apache.dubbo.config.spring.util.AnnotationUtils;
-<<<<<<< HEAD
-=======
 import org.apache.dubbo.config.spring.util.SpringCompatUtils;
 import org.apache.dubbo.rpc.service.GenericService;
 
@@ -49,7 +47,6 @@
 import java.util.concurrent.ConcurrentHashMap;
 import java.util.concurrent.ConcurrentMap;
 
->>>>>>> f6eddf70
 import org.springframework.beans.BeansException;
 import org.springframework.beans.PropertyValue;
 import org.springframework.beans.PropertyValues;
@@ -119,13 +116,10 @@
     private BeanDefinitionRegistry beanDefinitionRegistry;
 
     /**
-<<<<<<< HEAD
-	 * 需要支持{@link Reference}和{@link com.alibaba.dubbo.config.annotation.Reference}两种版本的注解
-=======
      * {@link com.alibaba.dubbo.config.annotation.Reference @com.alibaba.dubbo.config.annotation.Reference} has been supported since 2.7.3
      * <p>
      * {@link DubboReference @DubboReference} has been supported since 2.7.7
->>>>>>> f6eddf70
+	 * 需要支持{@link Reference}和{@link com.alibaba.dubbo.config.annotation.Reference}两种版本的注解
      */
     public ReferenceAnnotationBeanPostProcessor() {
         super(loadAnnotationTypes());
@@ -239,54 +233,6 @@
 
         MethodMetadata factoryMethodMetadata = SpringCompatUtils.getFactoryMethodMetadata(beanDefinition);
 
-<<<<<<< HEAD
-		// 构建引用BeanName，也就是ServiceBean的BeanName，injectedType是接口名称
-        String referencedBeanName = buildReferencedBeanName(attributes, injectedType);
-
-		// 如果beanName为""，根据id属性生成一个BeanName
-		// 如果没有referenceBeanName，会生成一个@Reference()类型的BeanName
-        String referenceBeanName = getReferenceBeanName(attributes, injectedType);
-		// 构建调用接口方法的ReferenceBean，并放入缓存中
-        ReferenceBean referenceBean = buildReferenceBeanIfAbsent(referenceBeanName, attributes, injectedType);
-		// 将ReferenceBean注册为Spring Bean
-        registerReferenceBean(referencedBeanName, referenceBean, attributes, injectedType);
-		// 缓存已经注册为Spring Bean的ReferenceBean
-        cacheInjectedReferenceBean(referenceBean, injectedElement);
-		// 获取或者创建代理
-        return getOrCreateProxy(referencedBeanName, referenceBeanName, referenceBean, injectedType);
-    }
-
-    /**
-	 * 将{@link ReferenceBean}组装成Spring Bean
-     *
-     * @param referencedBeanName The name of bean that annotated Dubbo's {@link Service @Service} in the Spring {@link ApplicationContext}
-     * @param referenceBean      the instance of {@link ReferenceBean} is about to register into the Spring {@link ApplicationContext}
-     * @param attributes         the {@link AnnotationAttributes attributes} of {@link Reference @Reference}
-     * @param interfaceClass     the {@link Class class} of Service interface
-     * @since 2.7.3
-     */
-    private void registerReferenceBean(String referencedBeanName, ReferenceBean referenceBean,
-                                       AnnotationAttributes attributes,
-                                       Class<?> interfaceClass) {
-
-        ConfigurableListableBeanFactory beanFactory = getBeanFactory();
-
-        String beanName = getReferenceBeanName(attributes, interfaceClass);
-		// 如果@Service接口是本地接口
-        if (existsServiceBean(referencedBeanName)) { // If @Service bean is local one
-			// 获取已经注入的BeanDefinition
-            AbstractBeanDefinition beanDefinition = (AbstractBeanDefinition) beanFactory.getBeanDefinition(referencedBeanName);
-			// 获取@Service接口BeanDefinition的引用
-            RuntimeBeanReference runtimeBeanReference = (RuntimeBeanReference) beanDefinition.getPropertyValues().get("ref");
-			// 获取@Service接口的BeanName
-            String serviceBeanName = runtimeBeanReference.getBeanName();
-			// 用@Service接口调用者的视角，给@Service接口的ServiceBean起一个别名
-            beanFactory.registerAlias(serviceBeanName, beanName);
-		} else {
-			// 为@Service调用接口创建一个Bean，将ReferenceBean组装成Spring Bean
-            if (!beanFactory.containsBean(beanName)) {
-                beanFactory.registerSingleton(beanName, referenceBean);
-=======
         // Extract beanClass from generic return type of java-config bean method: ReferenceBean<DemoService>
         // see
         // org.springframework.beans.factory.support.AbstractAutowireCapableBeanFactory.getTypeForFactoryBeanFromMethod
@@ -388,7 +334,6 @@
                 } catch (Exception e) {
                     throw new IllegalStateException("Prepare dubbo reference injection element failed", e);
                 }
->>>>>>> f6eddf70
             }
         }
     }
@@ -428,26 +373,6 @@
         return ReferenceBean.class.getName().equals(beanDefinition.getBeanClassName());
     }
 
-<<<<<<< HEAD
-    /**
-     * Get or Create a proxy of {@link ReferenceBean} for the specified the type of Dubbo service interface
-     *
-     * @param referencedBeanName   The name of bean that annotated Dubbo's {@link Service @Service} in the Spring {@link ApplicationContext}
-     * @param referenceBeanName    the bean name of {@link ReferenceBean}
-     * @param referenceBean        the instance of {@link ReferenceBean}
-     * @param serviceInterfaceType the type of Dubbo service interface
-     * @return non-null
-     * @since 2.7.4
-     */
-    private Object getOrCreateProxy(String referencedBeanName, String referenceBeanName, ReferenceBean referenceBean, Class<?> serviceInterfaceType) {
-		// 如果已经存在ReferenceBean，则直接创建一个代理
-        if (existsServiceBean(referencedBeanName)) { // If the local @Service Bean exists, build a proxy of ReferenceBean
-            return newProxyInstance(getClassLoader(), new Class[]{serviceInterfaceType},
-                    wrapInvocationHandler(referenceBeanName, referenceBean));
-		} else {
-			// 初始化ReferenceBean代理
-            return referenceBean.get();
-=======
     protected void prepareInjection(AnnotatedInjectionMetadata metadata) throws BeansException {
         try {
             // find and register bean definition for @DubboReference/@Reference
@@ -480,7 +405,6 @@
             }
         } catch (ClassNotFoundException e) {
             throw new BeanCreationException("prepare reference annotation failed", e);
->>>>>>> f6eddf70
         }
     }
 
@@ -522,25 +446,6 @@
             }
         }
 
-<<<<<<< HEAD
-        @Override
-        public Object invoke(Object proxy, Method method, Object[] args) throws Throwable {
-            Object result;
-            try {
-				// 如果Bean没有初始化，对Bean进行初始化
-				// https://github.com/apache/dubbo/issues/3429
-				if (bean == null) {
-                    init();
-                }
-				// 调用指定方法
-                result = method.invoke(bean, args);
-            } catch (InvocationTargetException e) {
-				// 由于是代理，需要抛出代理目标的异常
-                throw e.getTargetException();
-            }
-			// 返回代理目标执行结果
-            return result;
-=======
         // check bean definition
         boolean isContains;
         if ((isContains = beanDefinitionRegistry.containsBeanDefinition(referenceBeanName))
@@ -612,7 +517,6 @@
                             + "prev: "
                             + prevBeanDesc + ", new: " + newBeanDesc + ". " + checkLocation);
             referenceBeanName = newReferenceBeanName;
->>>>>>> f6eddf70
         }
         attributes.put(ReferenceAttributes.ID, referenceBeanName);
 
