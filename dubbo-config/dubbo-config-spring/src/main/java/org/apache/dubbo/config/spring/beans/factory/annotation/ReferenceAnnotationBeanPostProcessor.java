--- conflicted
+++ resolved
@@ -317,11 +317,8 @@
      */
     public PropertyValues postProcessPropertyValues(
         PropertyValues pvs, PropertyDescriptor[] pds, Object bean, String beanName) throws BeansException {
-<<<<<<< HEAD
         return postProcessProperties(pvs, bean, beanName);
     }
-=======
->>>>>>> 973e78db
 
     /**
      * Alternatives to the {@link #postProcessPropertyValues(PropertyValues, PropertyDescriptor[], Object, String)}.
@@ -527,12 +524,8 @@
 
     /**
      * Gets all beans of {@link ReferenceBean}
-<<<<<<< HEAD
+     *
      * @deprecated use {@link ReferenceBeanManager#getReferences()} instead
-=======
-     *
-     * @deprecated use {@link ReferenceBeanManager.getReferences()} instead
->>>>>>> 973e78db
      */
     @Deprecated
     public Collection<ReferenceBean<?>> getReferenceBeans() {
