--- conflicted
+++ resolved
@@ -18,11 +18,6 @@
 
 import org.apache.dubbo.common.URL;
 import org.apache.dubbo.common.Version;
-<<<<<<< HEAD
-import org.apache.dubbo.common.bytecode.Wrapper;
-import org.apache.dubbo.common.extension.ExtensionLoader;
-import org.apache.dubbo.common.utils.ClassUtils;
-=======
 import org.apache.dubbo.common.constants.CommonConstants;
 import org.apache.dubbo.common.constants.LoggerCodeConstants;
 import org.apache.dubbo.common.constants.RegistryConstants;
@@ -31,50 +26,21 @@
 import org.apache.dubbo.common.logger.LoggerFactory;
 import org.apache.dubbo.common.url.component.ServiceConfigURL;
 import org.apache.dubbo.common.utils.ArrayUtils;
->>>>>>> f6eddf70
 import org.apache.dubbo.common.utils.CollectionUtils;
 import org.apache.dubbo.common.utils.ConfigUtils;
 import org.apache.dubbo.common.utils.NetUtils;
 import org.apache.dubbo.common.utils.StringUtils;
-<<<<<<< HEAD
-import org.apache.dubbo.config.annotation.Reference;
-import org.apache.dubbo.config.context.ConfigManager;
-import org.apache.dubbo.config.support.Parameter;
-import org.apache.dubbo.metadata.integration.MetadataReportService;
-import org.apache.dubbo.remoting.Constants;
-=======
 import org.apache.dubbo.common.utils.UrlUtils;
 import org.apache.dubbo.config.annotation.Reference;
 import org.apache.dubbo.config.support.Parameter;
 import org.apache.dubbo.config.utils.ConfigValidationUtils;
 import org.apache.dubbo.registry.client.metadata.MetadataUtils;
->>>>>>> f6eddf70
 import org.apache.dubbo.rpc.Invoker;
 import org.apache.dubbo.rpc.Protocol;
 import org.apache.dubbo.rpc.ProxyFactory;
 import org.apache.dubbo.rpc.cluster.Cluster;
 import org.apache.dubbo.rpc.cluster.directory.StaticDirectory;
 import org.apache.dubbo.rpc.cluster.support.ClusterUtils;
-<<<<<<< HEAD
-import org.apache.dubbo.rpc.cluster.support.RegistryAwareCluster;
-import org.apache.dubbo.rpc.model.ApplicationModel;
-import org.apache.dubbo.rpc.model.ConsumerModel;
-import org.apache.dubbo.rpc.protocol.injvm.InjvmProtocol;
-import org.apache.dubbo.rpc.service.GenericService;
-import org.apache.dubbo.rpc.support.ProtocolUtils;
-
-import java.io.File;
-import java.io.FileInputStream;
-import java.io.IOException;
-import java.lang.reflect.Method;
-import java.util.ArrayList;
-import java.util.Arrays;
-import java.util.HashMap;
-import java.util.HashSet;
-import java.util.List;
-import java.util.Map;
-import java.util.Properties;
-=======
 import org.apache.dubbo.rpc.cluster.support.registry.ZoneAwareCluster;
 import org.apache.dubbo.rpc.model.AsyncMethodInfo;
 import org.apache.dubbo.rpc.model.ConsumerModel;
@@ -97,38 +63,10 @@
 import java.util.Optional;
 import java.util.Set;
 import java.util.TreeSet;
->>>>>>> f6eddf70
 
 import static org.apache.dubbo.common.constants.CommonConstants.ANY_VALUE;
 import static org.apache.dubbo.common.constants.CommonConstants.CLUSTER_KEY;
 import static org.apache.dubbo.common.constants.CommonConstants.COMMA_SEPARATOR;
-<<<<<<< HEAD
-import static org.apache.dubbo.common.constants.CommonConstants.CONSUMER_SIDE;
-import static org.apache.dubbo.common.constants.CommonConstants.DUBBO;
-import static org.apache.dubbo.common.constants.CommonConstants.INTERFACE_KEY;
-import static org.apache.dubbo.common.constants.CommonConstants.LOCALHOST_VALUE;
-import static org.apache.dubbo.common.constants.CommonConstants.METHODS_KEY;
-import static org.apache.dubbo.common.constants.CommonConstants.MONITOR_KEY;
-import static org.apache.dubbo.common.constants.CommonConstants.REVISION_KEY;
-import static org.apache.dubbo.common.constants.CommonConstants.SEMICOLON_SPLIT_PATTERN;
-import static org.apache.dubbo.common.constants.CommonConstants.SIDE_KEY;
-import static org.apache.dubbo.common.constants.RegistryConstants.REGISTRY_PROTOCOL;
-import static org.apache.dubbo.common.utils.NetUtils.isInvalidLocalHost;
-import static org.apache.dubbo.config.Constants.DUBBO_IP_TO_REGISTRY;
-import static org.apache.dubbo.registry.Constants.CONSUMER_PROTOCOL;
-import static org.apache.dubbo.registry.Constants.REGISTER_IP_KEY;
-import static org.apache.dubbo.rpc.Constants.LOCAL_PROTOCOL;
-import static org.apache.dubbo.rpc.cluster.Constants.REFER_KEY;
-
-/**
- * ReferenceConfig
- *
- * @export
- */
-public class ReferenceConfig<T> extends AbstractReferenceConfig {
-
-    private static final long serialVersionUID = -5864351140409987595L;
-=======
 import static org.apache.dubbo.common.constants.CommonConstants.COMMA_SEPARATOR_CHAR;
 import static org.apache.dubbo.common.constants.CommonConstants.CONSUMER_SIDE;
 import static org.apache.dubbo.common.constants.CommonConstants.DEFAULT_CLUSTER_DOMAIN;
@@ -169,7 +107,6 @@
 public class ReferenceConfig<T> extends ReferenceConfigBase<T> {
 
     public static final ErrorTypeAwareLogger logger = LoggerFactory.getErrorTypeAwareLogger(ReferenceConfig.class);
->>>>>>> f6eddf70
 
     /**
      * The {@link Protocol} implementation with adaptive functionality,it will be different in different scenarios.
@@ -182,75 +119,18 @@
      * <li>when the url is dubbo://224.5.6.7:1234/org.apache.dubbo.config.api.DemoService?application=dubbo-sample, then
      * the protocol is <b>DubboProtocol</b></li>
      * <p>
-<<<<<<< HEAD
-     * Actually，when the {@link ExtensionLoader} init the {@link Protocol} instants,it will automatically wraps two
-     * layers, and eventually will get a <b>ProtocolFilterWrapper</b> or <b>ProtocolListenerWrapper</b>
-     */
-    private static final Protocol REF_PROTOCOL = ExtensionLoader.getExtensionLoader(Protocol.class).getAdaptiveExtension();
-
-    /**
-     * The {@link Cluster}'s implementation with adaptive functionality, and actually it will get a {@link Cluster}'s
-     * specific implementation who is wrapped with <b>MockClusterInvoker</b>
-     */
-    private static final Cluster CLUSTER = ExtensionLoader.getExtensionLoader(Cluster.class).getAdaptiveExtension();
-=======
      * Actually，when the {@link ExtensionLoader} init the {@link Protocol} instants,it will automatically wrap three
      * layers, and eventually will get a <b>ProtocolSerializationWrapper</b> or <b>ProtocolFilterWrapper</b> or <b>ProtocolListenerWrapper</b>
      */
     private Protocol protocolSPI;
->>>>>>> f6eddf70
 
     /**
      * A {@link ProxyFactory} implementation that will generate a reference service's proxy,the JavassistProxyFactory is
      * its default implementation
      */
-<<<<<<< HEAD
-    private static final ProxyFactory PROXY_FACTORY = ExtensionLoader.getExtensionLoader(ProxyFactory.class).getAdaptiveExtension();
-
-    /**
-     * The url of the reference service
-     */
-    private final List<URL> urls = new ArrayList<URL>();
-
-    /**
-     * The interface name of the reference service
-     */
-    private String interfaceName;
-
-    /**
-     * The interface class of the reference service
-     */
-    private Class<?> interfaceClass;
-
-    /**
-     * client type
-     */
-    private String client;
-
-    /**
-     * The url for peer-to-peer invocation
-     */
-    private String url;
-
-    /**
-     * The method configs
-     */
-    private List<MethodConfig> methods;
-
-    /**
-     * The consumer config (default)
-     */
-    private ConsumerConfig consumer;
-
-    /**
-     * Only the service provider of the specified protocol is invoked, and other protocols are ignored.
-     */
-    private String protocol;
-=======
     private ProxyFactory proxyFactory;
 
     private ConsumerModel consumerModel;
->>>>>>> f6eddf70
 
     /**
      * The interface proxy reference
@@ -272,94 +152,6 @@
      */
     private transient volatile boolean destroyed;
 
-<<<<<<< HEAD
-    @SuppressWarnings("unused")
-    private final Object finalizerGuardian = new Object() {
-        @Override
-        protected void finalize() throws Throwable {
-            super.finalize();
-
-            if (!ReferenceConfig.this.destroyed) {
-                logger.warn("ReferenceConfig(" + url + ") is not DESTROYED when FINALIZE");
-
-                /* don't destroy for now
-                try {
-                    ReferenceConfig.this.destroy();
-                } catch (Throwable t) {
-                        logger.warn("Unexpected err when destroy invoker of ReferenceConfig(" + url + ") in finalize method!", t);
-                }
-                */
-            }
-        }
-    };
-
-    public ReferenceConfig() {
-    }
-
-    public ReferenceConfig(Reference reference) {
-        appendAnnotation(Reference.class, reference);
-        setMethods(MethodConfig.constructMethodConfig(reference.methods()));
-    }
-
-    public URL toUrl() {
-        return urls.isEmpty() ? null : urls.iterator().next();
-    }
-
-    public List<URL> toUrls() {
-        return urls;
-    }
-
-	/**
-	 * 这个方法需要在类创建之后，在其他配置模块使用之前被调用
-	 * 检查每个配置模块是否适当的创建，并且在必要时可以重写他们的属性
-	 */
-	public void checkAndUpdateSubConfigs() {
-        if (StringUtils.isEmpty(interfaceName)) {
-            throw new IllegalStateException("<dubbo:reference interface=\"\" /> interface not allow null!");
-        }
-        completeCompoundConfigs();
-        startConfigCenter();
-        // get consumer's global configuration
-        checkDefault();
-        this.refresh();
-        if (getGeneric() == null && getConsumer() != null) {
-            setGeneric(getConsumer().getGeneric());
-        }
-        if (ProtocolUtils.isGeneric(getGeneric())) {
-            interfaceClass = GenericService.class;
-        } else {
-            try {
-                interfaceClass = Class.forName(interfaceName, true, Thread.currentThread()
-                        .getContextClassLoader());
-            } catch (ClassNotFoundException e) {
-                throw new IllegalStateException(e.getMessage(), e);
-            }
-            checkInterfaceAndMethods(interfaceClass, methods);
-        }
-        resolveFile();
-        checkApplication();
-        checkMetadataReport();
-    }
-
-    public synchronized T get() {
-
-        checkAndUpdateSubConfigs();
-
-        if (destroyed) {
-            throw new IllegalStateException("The invoker of ReferenceConfig(" + url + ") has already destroyed!");
-		}
-		// 如果接口代理引用没有实现，进行实现
-        if (ref == null) {
-            init();
-        }
-        return ref;
-    }
-
-    public synchronized void destroy() {
-        if (ref == null) {
-            return;
-        }
-=======
     /**
      * The service names that the Dubbo interface subscribed.
      *
@@ -426,6 +218,9 @@
     public void setServices(String services) {
         this.services = services;
     }
+    public synchronized T get() {
+
+        checkAndUpdateSubConfigs();
 
     @Override
     @Transient
@@ -434,6 +229,8 @@
             throw new IllegalStateException("The invoker of ReferenceConfig(" + url + ") has already destroyed!");
         }
 
+		}
+		// 如果接口代理引用没有实现，进行实现
         if (ref == null) {
             if (getScopeModel().isLifeCycleManagedExternally()) {
                 // prepare model for reference
@@ -498,49 +295,191 @@
     @Override
     public synchronized void destroy() {
         super.destroy();
->>>>>>> f6eddf70
         if (destroyed) {
             return;
         }
         destroyed = true;
         try {
-<<<<<<< HEAD
-            invoker.destroy();
+            if (invoker != null) {
+                invoker.destroy();
+            }
         } catch (Throwable t) {
-            logger.warn("Unexpected error occured when destroy invoker of ReferenceConfig(" + url + ").", t);
+            logger.warn(
+                    CONFIG_FAILED_DESTROY_INVOKER,
+                    "",
+                    "",
+                    "Unexpected error occurred when destroy invoker of ReferenceConfig(" + url + ").",
+                    t);
         }
         invoker = null;
         ref = null;
-    }
-
+        if (consumerModel != null) {
+            ModuleServiceRepository repository = getScopeModel().getServiceRepository();
+            repository.unregisterConsumer(consumerModel);
+        }
+    }
+
+    protected synchronized void init() {
+        init(true);
+    }
+
+    protected synchronized void init(boolean check) {
+        if (initialized && ref != null) {
     private void init() {
 		// 如果已经初始化，不继续进行初始化
         if (initialized) {
             return;
         }
+        try {
+            if (!this.isRefreshed()) {
+                this.refresh();
+            }
+            // auto detect proxy type
+            String proxyType = getProxy();
+            if (StringUtils.isBlank(proxyType) && DubboStub.class.isAssignableFrom(interfaceClass)) {
+                setProxy(CommonConstants.NATIVE_STUB);
+            }
+
+            // init serviceMetadata
+            initServiceMetadata(consumer);
+
+            serviceMetadata.setServiceType(getServiceInterfaceClass());
+            // TODO, uncomment this line once service key is unified
+            serviceMetadata.generateServiceKey();
+
+            Map<String, String> referenceParameters = appendConfig();
+
+            ModuleServiceRepository repository = getScopeModel().getServiceRepository();
+            ServiceDescriptor serviceDescriptor;
+            if (CommonConstants.NATIVE_STUB.equals(getProxy())) {
+                serviceDescriptor = StubSuppliers.getServiceDescriptor(interfaceName);
+                repository.registerService(serviceDescriptor);
+            } else {
+                serviceDescriptor = repository.registerService(interfaceClass);
+            }
+            consumerModel = new ConsumerModel(
+                    serviceMetadata.getServiceKey(),
+                    proxy,
+                    serviceDescriptor,
+                    getScopeModel(),
+                    serviceMetadata,
+                    createAsyncMethodInfo(),
+                    interfaceClassLoader);
+
+            // Compatible with dependencies on ServiceModel#getReferenceConfig() , and will be removed in a future
+            // version.
+            consumerModel.setConfig(this);
+
+            repository.registerConsumer(consumerModel);
+
+            serviceMetadata.getAttachments().putAll(referenceParameters);
+
+            ref = createProxy(referenceParameters);
+
+            serviceMetadata.setTarget(ref);
+            serviceMetadata.addAttribute(PROXY_CLASS_REF, ref);
+
+            consumerModel.setDestroyRunner(getDestroyRunner());
+            consumerModel.setProxyObject(ref);
+            consumerModel.initMethodModels();
+
+            if (check) {
+                checkInvokerAvailable(0);
+            }
+        } catch (Throwable t) {
+            logAndCleanup(t);
+
+            throw t;
+        }
+        initialized = true;
+    }
+
+    /**
+     * convert and aggregate async method info
+     *
+     * @return Map<String, AsyncMethodInfo>
+     */
+    private Map<String, AsyncMethodInfo> createAsyncMethodInfo() {
+        Map<String, AsyncMethodInfo> attributes = null;
+        if (CollectionUtils.isNotEmpty(getMethods())) {
+            attributes = new HashMap<>(16);
+            for (MethodConfig methodConfig : getMethods()) {
+                AsyncMethodInfo asyncMethodInfo = methodConfig.convertMethodConfig2AsyncInfo();
+                if (asyncMethodInfo != null) {
+                    attributes.put(methodConfig.getName(), asyncMethodInfo);
+                }
+            }
+        }
+
+        return attributes;
+    }
+
+    /**
+     * Append all configuration required for service reference.
+     *
+     * @return reference parameters
+     */
+    private Map<String, String> appendConfig() {
+        Map<String, String> map = new HashMap<>(16);
+
+        map.put(INTERFACE_KEY, interfaceName);
         checkStubAndLocal(interfaceClass);
         checkMock(interfaceClass);
         Map<String, String> map = new HashMap<String, String>();
 		// 标识是消费者
         map.put(SIDE_KEY, CONSUMER_SIDE);
+
+        ReferenceConfigBase.appendRuntimeParameters(map);
+
+        if (!ProtocolUtils.isGeneric(generic)) {
 		// 标识dubbo版本，dubbo包版本，PID，时间戳
         appendRuntimeParameters(map);
         if (!ProtocolUtils.isGeneric(getGeneric())) {
 			// 获取接口的version
             String revision = Version.getVersion(interfaceClass, version);
+            if (StringUtils.isNotEmpty(revision)) {
 			// 存在version的情况，则写入revision
             if (revision != null && revision.length() > 0) {
                 map.put(REVISION_KEY, revision);
+            }
+
+            String[] methods = methods(interfaceClass);
 			}
 			// 获取调用接口的所有方法名称
             String[] methods = Wrapper.getWrapper(interfaceClass).getMethodNames();
             if (methods.length == 0) {
-                logger.warn("No method found in service interface " + interfaceClass.getName());
+                logger.warn(
+                        CONFIG_NO_METHOD_FOUND,
+                        "",
+                        "",
+                        "No method found in service interface: " + interfaceClass.getName());
                 map.put(METHODS_KEY, ANY_VALUE);
+            } else {
+                map.put(METHODS_KEY, StringUtils.join(new TreeSet<>(Arrays.asList(methods)), COMMA_SEPARATOR));
 			} else {
 				// 添加methods属性，方法名以","分隔
                 map.put(METHODS_KEY, StringUtils.join(new HashSet<String>(Arrays.asList(methods)), COMMA_SEPARATOR));
             }
+        }
+
+        AbstractConfig.appendParameters(map, getApplication());
+        AbstractConfig.appendParameters(map, getModule());
+        AbstractConfig.appendParameters(map, consumer);
+        AbstractConfig.appendParameters(map, this);
+
+        String hostToRegistry = ConfigUtils.getSystemProperty(DUBBO_IP_TO_REGISTRY);
+        if (StringUtils.isEmpty(hostToRegistry)) {
+            hostToRegistry = NetUtils.getLocalHost();
+        } else if (isInvalidLocalHost(hostToRegistry)) {
+            throw new IllegalArgumentException("Specified invalid registry ip from property:" + DUBBO_IP_TO_REGISTRY
+                    + ", value:" + hostToRegistry);
+        }
+
+        map.put(REGISTER_IP_KEY, hostToRegistry);
+
+        if (CollectionUtils.isNotEmpty(getMethods())) {
+            for (MethodConfig methodConfig : getMethods()) {
+                AbstractConfig.appendParameters(map, methodConfig, methodConfig.getName());
 		}
 		// 添加interface属性
         map.put(INTERFACE_KEY, interfaceName);
@@ -556,169 +495,6 @@
             attributes = new HashMap<String, Object>();
             for (MethodConfig methodConfig : methods) {
                 appendParameters(map, methodConfig, methodConfig.getName());
-=======
-            if (invoker != null) {
-                invoker.destroy();
-            }
-        } catch (Throwable t) {
-            logger.warn(
-                    CONFIG_FAILED_DESTROY_INVOKER,
-                    "",
-                    "",
-                    "Unexpected error occurred when destroy invoker of ReferenceConfig(" + url + ").",
-                    t);
-        }
-        invoker = null;
-        ref = null;
-        if (consumerModel != null) {
-            ModuleServiceRepository repository = getScopeModel().getServiceRepository();
-            repository.unregisterConsumer(consumerModel);
-        }
-    }
-
-    protected synchronized void init() {
-        init(true);
-    }
-
-    protected synchronized void init(boolean check) {
-        if (initialized && ref != null) {
-            return;
-        }
-        try {
-            if (!this.isRefreshed()) {
-                this.refresh();
-            }
-            // auto detect proxy type
-            String proxyType = getProxy();
-            if (StringUtils.isBlank(proxyType) && DubboStub.class.isAssignableFrom(interfaceClass)) {
-                setProxy(CommonConstants.NATIVE_STUB);
-            }
-
-            // init serviceMetadata
-            initServiceMetadata(consumer);
-
-            serviceMetadata.setServiceType(getServiceInterfaceClass());
-            // TODO, uncomment this line once service key is unified
-            serviceMetadata.generateServiceKey();
-
-            Map<String, String> referenceParameters = appendConfig();
-
-            ModuleServiceRepository repository = getScopeModel().getServiceRepository();
-            ServiceDescriptor serviceDescriptor;
-            if (CommonConstants.NATIVE_STUB.equals(getProxy())) {
-                serviceDescriptor = StubSuppliers.getServiceDescriptor(interfaceName);
-                repository.registerService(serviceDescriptor);
-            } else {
-                serviceDescriptor = repository.registerService(interfaceClass);
-            }
-            consumerModel = new ConsumerModel(
-                    serviceMetadata.getServiceKey(),
-                    proxy,
-                    serviceDescriptor,
-                    getScopeModel(),
-                    serviceMetadata,
-                    createAsyncMethodInfo(),
-                    interfaceClassLoader);
-
-            // Compatible with dependencies on ServiceModel#getReferenceConfig() , and will be removed in a future
-            // version.
-            consumerModel.setConfig(this);
-
-            repository.registerConsumer(consumerModel);
-
-            serviceMetadata.getAttachments().putAll(referenceParameters);
-
-            ref = createProxy(referenceParameters);
-
-            serviceMetadata.setTarget(ref);
-            serviceMetadata.addAttribute(PROXY_CLASS_REF, ref);
-
-            consumerModel.setDestroyRunner(getDestroyRunner());
-            consumerModel.setProxyObject(ref);
-            consumerModel.initMethodModels();
-
-            if (check) {
-                checkInvokerAvailable(0);
-            }
-        } catch (Throwable t) {
-            logAndCleanup(t);
-
-            throw t;
-        }
-        initialized = true;
-    }
-
-    /**
-     * convert and aggregate async method info
-     *
-     * @return Map<String, AsyncMethodInfo>
-     */
-    private Map<String, AsyncMethodInfo> createAsyncMethodInfo() {
-        Map<String, AsyncMethodInfo> attributes = null;
-        if (CollectionUtils.isNotEmpty(getMethods())) {
-            attributes = new HashMap<>(16);
-            for (MethodConfig methodConfig : getMethods()) {
-                AsyncMethodInfo asyncMethodInfo = methodConfig.convertMethodConfig2AsyncInfo();
-                if (asyncMethodInfo != null) {
-                    attributes.put(methodConfig.getName(), asyncMethodInfo);
-                }
-            }
-        }
-
-        return attributes;
-    }
-
-    /**
-     * Append all configuration required for service reference.
-     *
-     * @return reference parameters
-     */
-    private Map<String, String> appendConfig() {
-        Map<String, String> map = new HashMap<>(16);
-
-        map.put(INTERFACE_KEY, interfaceName);
-        map.put(SIDE_KEY, CONSUMER_SIDE);
-
-        ReferenceConfigBase.appendRuntimeParameters(map);
-
-        if (!ProtocolUtils.isGeneric(generic)) {
-            String revision = Version.getVersion(interfaceClass, version);
-            if (StringUtils.isNotEmpty(revision)) {
-                map.put(REVISION_KEY, revision);
-            }
-
-            String[] methods = methods(interfaceClass);
-            if (methods.length == 0) {
-                logger.warn(
-                        CONFIG_NO_METHOD_FOUND,
-                        "",
-                        "",
-                        "No method found in service interface: " + interfaceClass.getName());
-                map.put(METHODS_KEY, ANY_VALUE);
-            } else {
-                map.put(METHODS_KEY, StringUtils.join(new TreeSet<>(Arrays.asList(methods)), COMMA_SEPARATOR));
-            }
-        }
-
-        AbstractConfig.appendParameters(map, getApplication());
-        AbstractConfig.appendParameters(map, getModule());
-        AbstractConfig.appendParameters(map, consumer);
-        AbstractConfig.appendParameters(map, this);
-
-        String hostToRegistry = ConfigUtils.getSystemProperty(DUBBO_IP_TO_REGISTRY);
-        if (StringUtils.isEmpty(hostToRegistry)) {
-            hostToRegistry = NetUtils.getLocalHost();
-        } else if (isInvalidLocalHost(hostToRegistry)) {
-            throw new IllegalArgumentException("Specified invalid registry ip from property:" + DUBBO_IP_TO_REGISTRY
-                    + ", value:" + hostToRegistry);
-        }
-
-        map.put(REGISTER_IP_KEY, hostToRegistry);
-
-        if (CollectionUtils.isNotEmpty(getMethods())) {
-            for (MethodConfig methodConfig : getMethods()) {
-                AbstractConfig.appendParameters(map, methodConfig, methodConfig.getName());
->>>>>>> f6eddf70
                 String retryKey = methodConfig.getName() + ".retry";
                 if (map.containsKey(retryKey)) {
                     String retryValue = map.remove(retryKey);
@@ -726,11 +502,26 @@
                         map.put(methodConfig.getName() + ".retries", "0");
                     }
                 }
-<<<<<<< HEAD
-                attributes.put(methodConfig.getName(), convertMethodConfig2AsyncInfo(methodConfig));
-            }
-        }
-
+            }
+        }
+
+        return map;
+    }
+
+    @SuppressWarnings({"unchecked"})
+    private T createProxy(Map<String, String> referenceParameters) {
+        urls.clear();
+
+        meshModeHandleUrl(referenceParameters);
+
+        if (StringUtils.isNotEmpty(url)) {
+            // user specified URL, could be peer-to-peer address, or register center's address.
+            parseUrl(referenceParameters);
+        } else {
+            // if protocols not in jvm checkRegistry
+            aggregateUrlFromRegistry(referenceParameters);
+        }
+        createInvoker();
         String hostToRegistry = ConfigUtils.getSystemProperty(DUBBO_IP_TO_REGISTRY);
         if (StringUtils.isEmpty(hostToRegistry)) {
 			// 需要进行注册的IP，默认是本机的IP地址
@@ -748,21 +539,40 @@
         initialized = true;
     }
 
-    private ConsumerModel buildConsumerModel(String serviceKey, Map<String, Object> attributes) {
-        Method[] methods = interfaceClass.getMethods();
-        Class serviceInterface = interfaceClass;
-        if (interfaceClass == GenericService.class) {
-            try {
-                serviceInterface = Class.forName(interfaceName);
-                methods = serviceInterface.getMethods();
-            } catch (ClassNotFoundException e) {
-                methods = interfaceClass.getMethods();
-            }
-        }
+        if (logger.isInfoEnabled()) {
+            logger.info("Referred dubbo service: [" + referenceParameters.get(INTERFACE_KEY) + "]."
+                    + (ProtocolUtils.isGeneric(referenceParameters.get(GENERIC_KEY))
+                            ? " it's GenericService reference"
+                            : " it's not GenericService reference"));
+        }
+
+        URL consumerUrl = new ServiceConfigURL(
+                CONSUMER_PROTOCOL,
+                referenceParameters.get(REGISTER_IP_KEY),
+                0,
+                referenceParameters.get(INTERFACE_KEY),
+                referenceParameters);
+        consumerUrl = consumerUrl.setScopeModel(getScopeModel());
+        consumerUrl = consumerUrl.setServiceModel(consumerModel);
+        MetadataUtils.publishServiceDefinition(consumerUrl, consumerModel.getServiceModel(), getApplicationModel());
+
+        // create service proxy
+        return (T) proxyFactory.getProxy(invoker, ProtocolUtils.isGeneric(generic));
 		// 注册Service调用接口，及它的所有方法，ReferenceBean和属性
         return new ConsumerModel(serviceKey, serviceInterface, ref, methods, attributes);
     }
 
+    /**
+     * if enable mesh mode, handle url.
+     *
+     * @param referenceParameters referenceParameters
+     */
+    private void meshModeHandleUrl(Map<String, String> referenceParameters) {
+        if (!checkMeshConfig(referenceParameters)) {
+            return;
+        }
+        if (StringUtils.isNotEmpty(url)) {
+            // user specified URL, could be peer-to-peer address, or register center's address.
     @SuppressWarnings({"unchecked", "rawtypes", "deprecation"})
 	// 构建请求注册中心的代理
     private T createProxy(Map<String, String> map) {
@@ -770,8 +580,176 @@
             URL url = new URL(LOCAL_PROTOCOL, LOCALHOST_VALUE, 0, interfaceClass.getName()).addParameters(map);
             invoker = REF_PROTOCOL.refer(interfaceClass, url);
             if (logger.isInfoEnabled()) {
-                logger.info("Using injvm service " + interfaceClass.getName());
-            }
+                logger.info("The url already exists, mesh no longer processes url: " + url);
+            }
+            return;
+        }
+
+        // get provider namespace if (@DubboReference, <reference provider-namespace="xx"/>) present
+        String podNamespace = referenceParameters.get(RegistryConstants.PROVIDER_NAMESPACE);
+
+        // get pod namespace from env if annotation not present the provider namespace
+        if (StringUtils.isEmpty(podNamespace)) {
+            if (StringUtils.isEmpty(System.getenv("POD_NAMESPACE"))) {
+                if (logger.isWarnEnabled()) {
+                    logger.warn(
+                            CONFIG_FAILED_LOAD_ENV_VARIABLE,
+                            "",
+                            "",
+                            "Can not get env variable: POD_NAMESPACE, it may not be running in the K8S environment , "
+                                    + "finally use 'default' replace.");
+                }
+                podNamespace = "default";
+            } else {
+                podNamespace = System.getenv("POD_NAMESPACE");
+            }
+        }
+
+        // In mesh mode, providedBy equals K8S Service name.
+        String providedBy = referenceParameters.get(PROVIDED_BY);
+        // cluster_domain default is 'cluster.local',generally unchanged.
+        String clusterDomain =
+                Optional.ofNullable(System.getenv("CLUSTER_DOMAIN")).orElse(DEFAULT_CLUSTER_DOMAIN);
+        // By VirtualService and DestinationRule, envoy will generate a new route rule,such as
+        // 'demo.default.svc.cluster.local:80',the default port is 80.
+        Integer meshPort = Optional.ofNullable(getProviderPort()).orElse(DEFAULT_MESH_PORT);
+        // DubboReference default is -1, process it.
+        meshPort = meshPort > -1 ? meshPort : DEFAULT_MESH_PORT;
+        // get mesh url.
+        url = TRIPLE + "://" + providedBy + "." + podNamespace + SVC + clusterDomain + ":" + meshPort;
+    }
+
+    /**
+     * check if mesh config is correct
+     *
+     * @param referenceParameters referenceParameters
+     * @return mesh config is correct
+     */
+    private boolean checkMeshConfig(Map<String, String> referenceParameters) {
+        if (!"true".equals(referenceParameters.getOrDefault(MESH_ENABLE, "false"))) {
+            // In mesh mode, unloadClusterRelated can only be false.
+            referenceParameters.put(UNLOAD_CLUSTER_RELATED, "false");
+            return false;
+        }
+
+        getScopeModel()
+                .getConfigManager()
+                .getProtocol(TRIPLE)
+                .orElseThrow(() -> new IllegalStateException("In mesh mode, a triple protocol must be specified"));
+
+        String providedBy = referenceParameters.get(PROVIDED_BY);
+        if (StringUtils.isEmpty(providedBy)) {
+            throw new IllegalStateException("In mesh mode, the providedBy of ReferenceConfig is must be set");
+        }
+
+        return true;
+    }
+
+    /**
+     * Parse the directly configured url.
+     */
+    private void parseUrl(Map<String, String> referenceParameters) {
+        String[] us = SEMICOLON_SPLIT_PATTERN.split(url);
+        if (ArrayUtils.isNotEmpty(us)) {
+            for (String u : us) {
+                URL url = URL.valueOf(u);
+                if (StringUtils.isEmpty(url.getPath())) {
+                    url = url.setPath(interfaceName);
+                }
+                url = url.setScopeModel(getScopeModel());
+                url = url.setServiceModel(consumerModel);
+                if (UrlUtils.isRegistry(url)) {
+                    urls.add(url.putAttribute(REFER_KEY, referenceParameters));
+                } else {
+                    URL peerUrl = getScopeModel()
+                            .getApplicationModel()
+                            .getBeanFactory()
+                            .getBean(ClusterUtils.class)
+                            .mergeUrl(url, referenceParameters);
+                    peerUrl = peerUrl.putAttribute(PEER_KEY, true);
+                    urls.add(peerUrl);
+                }
+            }
+        }
+    }
+
+    /**
+     * Get URLs from the registry and aggregate them.
+     */
+    private void aggregateUrlFromRegistry(Map<String, String> referenceParameters) {
+        checkRegistry();
+        List<URL> us = ConfigValidationUtils.loadRegistries(this, false);
+        if (CollectionUtils.isNotEmpty(us)) {
+            for (URL u : us) {
+                URL monitorUrl = ConfigValidationUtils.loadMonitor(this, u);
+                if (monitorUrl != null) {
+                    u = u.putAttribute(MONITOR_KEY, monitorUrl);
+                }
+                u = u.setScopeModel(getScopeModel());
+                u = u.setServiceModel(consumerModel);
+                if (isInjvm() != null && isInjvm()) {
+                    u = u.addParameter(LOCAL_PROTOCOL, true);
+                }
+                urls.add(u.putAttribute(REFER_KEY, referenceParameters));
+            }
+        }
+        if (urls.isEmpty() && shouldJvmRefer(referenceParameters)) {
+            URL injvmUrl = new URL(LOCAL_PROTOCOL, LOCALHOST_VALUE, 0, interfaceClass.getName())
+                    .addParameters(referenceParameters);
+            injvmUrl = injvmUrl.setScopeModel(getScopeModel());
+            injvmUrl = injvmUrl.setServiceModel(consumerModel);
+            urls.add(injvmUrl.putAttribute(REFER_KEY, referenceParameters));
+        }
+        if (urls.isEmpty()) {
+            throw new IllegalStateException("No such any registry to reference " + interfaceName + " on the consumer "
+                    + NetUtils.getLocalHost() + " use dubbo version "
+                    + Version.getVersion()
+                    + ", please config <dubbo:registry address=\"...\" /> to your spring config.");
+        }
+    }
+
+    /**
+     * \create a reference invoker
+     */
+    @SuppressWarnings({"unchecked", "rawtypes"})
+    private void createInvoker() {
+        if (urls.size() == 1) {
+            URL curUrl = urls.get(0);
+            invoker = protocolSPI.refer(interfaceClass, curUrl);
+            // registry url, mesh-enable and unloadClusterRelated is true, not need Cluster.
+            if (!UrlUtils.isRegistry(curUrl) && !curUrl.getParameter(UNLOAD_CLUSTER_RELATED, false)) {
+                List<Invoker<?>> invokers = new ArrayList<>();
+                invokers.add(invoker);
+                invoker = Cluster.getCluster(getScopeModel(), Cluster.DEFAULT)
+                        .join(new StaticDirectory(curUrl, invokers), true);
+            }
+        } else {
+            List<Invoker<?>> invokers = new ArrayList<>();
+            URL registryUrl = null;
+            for (URL url : urls) {
+                // For multi-registry scenarios, it is not checked whether each referInvoker is available.
+                // Because this invoker may become available later.
+                invokers.add(protocolSPI.refer(interfaceClass, url));
+
+                if (UrlUtils.isRegistry(url)) {
+                    // use last registry url
+                    registryUrl = url;
+                }
+            }
+
+            if (registryUrl != null) {
+                // registry url is available
+                // for multi-subscription scenario, use 'zone-aware' policy by default
+                String cluster = registryUrl.getParameter(CLUSTER_KEY, ZoneAwareCluster.NAME);
+                // The invoker wrap sequence would be: ZoneAwareClusterInvoker(StaticDirectory) ->
+                // FailoverClusterInvoker
+                // (RegistryDirectory, routing happens here) -> Invoker
+                invoker = Cluster.getCluster(registryUrl.getScopeModel(), cluster, false)
+                        .join(new StaticDirectory(registryUrl, invokers), false);
+            } else {
+                // not a registry url, must be direct invoke.
+                if (CollectionUtils.isEmpty(invokers)) {
+                    throw new IllegalArgumentException("invokers == null");
         } else {
 			// 避免OOM
 			urls.clear();
@@ -839,481 +817,6 @@
 				} else {
                     invoker = CLUSTER.join(new StaticDirectory(invokers));
                 }
-            }
-        }
-		// 启动前检查
-        if (shouldCheck() && !invoker.isAvailable()) {
-            throw new IllegalStateException("Failed to check the status of the service " + interfaceName + ". No provider available for the service " + (group == null ? "" : group + "/") + interfaceName + (version == null ? "" : ":" + version) + " from the url " + invoker.getUrl() + " to the consumer " + NetUtils.getLocalHost() + " use dubbo version " + Version.getVersion());
-        }
-        if (logger.isInfoEnabled()) {
-            logger.info("Refer dubbo service " + interfaceClass.getName() + " from url " + invoker.getUrl());
-        }
-        /**
-         * @since 2.7.0
-         * ServiceData Store
-         */
-        MetadataReportService metadataReportService = null;
-        if ((metadataReportService = getMetadataReportService()) != null) {
-            URL consumerURL = new URL(CONSUMER_PROTOCOL, map.remove(REGISTER_IP_KEY), 0, map.get(INTERFACE_KEY), map);
-            metadataReportService.publishConsumer(consumerURL);
-        }
-		// 创建服务代理
-        return (T) PROXY_FACTORY.getProxy(invoker);
-    }
-
-    /**
-     * Figure out should refer the service in the same JVM from configurations. The default behavior is true
-     * 1. if injvm is specified, then use it
-     * 2. then if a url is specified, then assume it's a remote call
-     * 3. otherwise, check scope parameter
-     * 4. if scope is not specified but the target service is provided in the same JVM, then prefer to make the local
-     * call, which is the default behavior
-     */
-    protected boolean shouldJvmRefer(Map<String, String> map) {
-        URL tmpUrl = new URL("temp", "localhost", 0, map);
-        boolean isJvmRefer;
-        if (isInjvm() == null) {
-			// 如果一寄给你指定url了，则不使用本地Reference
-            if (url != null && url.length() > 0) {
-                isJvmRefer = false;
-            } else {
-				// 是否指向本地Reference
-                isJvmRefer = InjvmProtocol.getInjvmProtocol().isInjvmRefer(tmpUrl);
-            }
-        } else {
-            isJvmRefer = isInjvm();
-        }
-        return isJvmRefer;
-    }
-
-    protected boolean shouldCheck() {
-        Boolean shouldCheck = isCheck();
-        if (shouldCheck == null && getConsumer() != null) {
-            shouldCheck = getConsumer().isCheck();
-        }
-        if (shouldCheck == null) {
-            // default true
-            shouldCheck = true;
-        }
-        return shouldCheck;
-    }
-
-    protected boolean shouldInit() {
-        Boolean shouldInit = isInit();
-        if (shouldInit == null && getConsumer() != null) {
-            shouldInit = getConsumer().isInit();
-        }
-        if (shouldInit == null) {
-            // default is false
-            return false;
-        }
-        return shouldInit;
-    }
-
-    private void checkDefault() {
-        if (consumer != null) {
-            return;
-        }
-        setConsumer(ConfigManager.getInstance().getDefaultConsumer().orElseGet(() -> {
-            ConsumerConfig consumerConfig = new ConsumerConfig();
-            consumerConfig.refresh();
-            return consumerConfig;
-        }));
-    }
-
-    private void completeCompoundConfigs() {
-        if (consumer != null) {
-            if (application == null) {
-                setApplication(consumer.getApplication());
-            }
-            if (module == null) {
-                setModule(consumer.getModule());
-            }
-            if (registries == null) {
-                setRegistries(consumer.getRegistries());
-            }
-            if (monitor == null) {
-                setMonitor(consumer.getMonitor());
-            }
-        }
-        if (module != null) {
-            if (registries == null) {
-                setRegistries(module.getRegistries());
-            }
-            if (monitor == null) {
-                setMonitor(module.getMonitor());
-            }
-        }
-        if (application != null) {
-            if (registries == null) {
-                setRegistries(application.getRegistries());
-            }
-            if (monitor == null) {
-                setMonitor(application.getMonitor());
-            }
-        }
-    }
-
-    public Class<?> getInterfaceClass() {
-        if (interfaceClass != null) {
-            return interfaceClass;
-        }
-        if (ProtocolUtils.isGeneric(getGeneric())
-                || (getConsumer() != null && ProtocolUtils.isGeneric(getConsumer().getGeneric()))) {
-            return GenericService.class;
-        }
-        try {
-            if (interfaceName != null && interfaceName.length() > 0) {
-                this.interfaceClass = Class.forName(interfaceName, true, ClassUtils.getClassLoader());
-            }
-        } catch (ClassNotFoundException t) {
-            throw new IllegalStateException(t.getMessage(), t);
-        }
-        return interfaceClass;
-    }
-
-    /**
-     * @param interfaceClass
-     * @see #setInterface(Class)
-     * @deprecated
-     */
-    @Deprecated
-    public void setInterfaceClass(Class<?> interfaceClass) {
-        setInterface(interfaceClass);
-    }
-
-    public String getInterface() {
-        return interfaceName;
-    }
-
-    public void setInterface(String interfaceName) {
-        this.interfaceName = interfaceName;
-        if (StringUtils.isEmpty(id)) {
-            id = interfaceName;
-        }
-    }
-
-    public void setInterface(Class<?> interfaceClass) {
-        if (interfaceClass != null && !interfaceClass.isInterface()) {
-            throw new IllegalStateException("The interface class " + interfaceClass + " is not a interface!");
-        }
-        this.interfaceClass = interfaceClass;
-        setInterface(interfaceClass == null ? null : interfaceClass.getName());
-    }
-
-    public String getClient() {
-        return client;
-    }
-
-    public void setClient(String client) {
-        checkName(Constants.CLIENT_KEY, client);
-        this.client = client;
-    }
-
-    @Parameter(excluded = true)
-    public String getUrl() {
-        return url;
-    }
-
-    public void setUrl(String url) {
-        this.url = url;
-    }
-
-    public List<MethodConfig> getMethods() {
-        return methods;
-    }
-
-    @SuppressWarnings("unchecked")
-    public void setMethods(List<? extends MethodConfig> methods) {
-        this.methods = (List<MethodConfig>) methods;
-    }
-
-    public ConsumerConfig getConsumer() {
-        return consumer;
-    }
-
-    public void setConsumer(ConsumerConfig consumer) {
-        ConfigManager.getInstance().addConsumer(consumer);
-        this.consumer = consumer;
-    }
-
-    public String getProtocol() {
-        return protocol;
-    }
-
-    public void setProtocol(String protocol) {
-        this.protocol = protocol;
-    }
-
-    // just for test
-    Invoker<?> getInvoker() {
-        return invoker;
-    }
-
-    @Override
-    @Parameter(excluded = true)
-    public String getPrefix() {
-        return DUBBO + ".reference." + interfaceName;
-    }
-
-    private void resolveFile() {
-        String resolve = System.getProperty(interfaceName);
-        String resolveFile = null;
-        if (StringUtils.isEmpty(resolve)) {
-            resolveFile = System.getProperty("dubbo.resolve.file");
-            if (StringUtils.isEmpty(resolveFile)) {
-                File userResolveFile = new File(new File(System.getProperty("user.home")), "dubbo-resolve.properties");
-                if (userResolveFile.exists()) {
-                    resolveFile = userResolveFile.getAbsolutePath();
-                }
-            }
-            if (resolveFile != null && resolveFile.length() > 0) {
-                Properties properties = new Properties();
-                try (FileInputStream fis = new FileInputStream(new File(resolveFile))) {
-                    properties.load(fis);
-                } catch (IOException e) {
-                    throw new IllegalStateException("Failed to load " + resolveFile + ", cause: " + e.getMessage(), e);
-                }
-
-                resolve = properties.getProperty(interfaceName);
-            }
-        }
-        if (resolve != null && resolve.length() > 0) {
-            url = resolve;
-            if (logger.isWarnEnabled()) {
-                if (resolveFile != null) {
-                    logger.warn("Using default dubbo resolve file " + resolveFile + " replace " + interfaceName + "" + resolve + " to p2p invoke remote service.");
-                } else {
-                    logger.warn("Using -D" + interfaceName + "=" + resolve + " to p2p invoke remote service.");
-                }
-            }
-        }
-=======
-            }
-        }
-
-        return map;
-    }
-
-    @SuppressWarnings({"unchecked"})
-    private T createProxy(Map<String, String> referenceParameters) {
-        urls.clear();
-
-        meshModeHandleUrl(referenceParameters);
-
-        if (StringUtils.isNotEmpty(url)) {
-            // user specified URL, could be peer-to-peer address, or register center's address.
-            parseUrl(referenceParameters);
-        } else {
-            // if protocols not in jvm checkRegistry
-            aggregateUrlFromRegistry(referenceParameters);
-        }
-        createInvoker();
-
-        if (logger.isInfoEnabled()) {
-            logger.info("Referred dubbo service: [" + referenceParameters.get(INTERFACE_KEY) + "]."
-                    + (ProtocolUtils.isGeneric(referenceParameters.get(GENERIC_KEY))
-                            ? " it's GenericService reference"
-                            : " it's not GenericService reference"));
-        }
-
-        URL consumerUrl = new ServiceConfigURL(
-                CONSUMER_PROTOCOL,
-                referenceParameters.get(REGISTER_IP_KEY),
-                0,
-                referenceParameters.get(INTERFACE_KEY),
-                referenceParameters);
-        consumerUrl = consumerUrl.setScopeModel(getScopeModel());
-        consumerUrl = consumerUrl.setServiceModel(consumerModel);
-        MetadataUtils.publishServiceDefinition(consumerUrl, consumerModel.getServiceModel(), getApplicationModel());
-
-        // create service proxy
-        return (T) proxyFactory.getProxy(invoker, ProtocolUtils.isGeneric(generic));
-    }
-
-    /**
-     * if enable mesh mode, handle url.
-     *
-     * @param referenceParameters referenceParameters
-     */
-    private void meshModeHandleUrl(Map<String, String> referenceParameters) {
-        if (!checkMeshConfig(referenceParameters)) {
-            return;
-        }
-        if (StringUtils.isNotEmpty(url)) {
-            // user specified URL, could be peer-to-peer address, or register center's address.
-            if (logger.isInfoEnabled()) {
-                logger.info("The url already exists, mesh no longer processes url: " + url);
-            }
-            return;
-        }
-
-        // get provider namespace if (@DubboReference, <reference provider-namespace="xx"/>) present
-        String podNamespace = referenceParameters.get(RegistryConstants.PROVIDER_NAMESPACE);
-
-        // get pod namespace from env if annotation not present the provider namespace
-        if (StringUtils.isEmpty(podNamespace)) {
-            if (StringUtils.isEmpty(System.getenv("POD_NAMESPACE"))) {
-                if (logger.isWarnEnabled()) {
-                    logger.warn(
-                            CONFIG_FAILED_LOAD_ENV_VARIABLE,
-                            "",
-                            "",
-                            "Can not get env variable: POD_NAMESPACE, it may not be running in the K8S environment , "
-                                    + "finally use 'default' replace.");
-                }
-                podNamespace = "default";
-            } else {
-                podNamespace = System.getenv("POD_NAMESPACE");
-            }
-        }
-
-        // In mesh mode, providedBy equals K8S Service name.
-        String providedBy = referenceParameters.get(PROVIDED_BY);
-        // cluster_domain default is 'cluster.local',generally unchanged.
-        String clusterDomain =
-                Optional.ofNullable(System.getenv("CLUSTER_DOMAIN")).orElse(DEFAULT_CLUSTER_DOMAIN);
-        // By VirtualService and DestinationRule, envoy will generate a new route rule,such as
-        // 'demo.default.svc.cluster.local:80',the default port is 80.
-        Integer meshPort = Optional.ofNullable(getProviderPort()).orElse(DEFAULT_MESH_PORT);
-        // DubboReference default is -1, process it.
-        meshPort = meshPort > -1 ? meshPort : DEFAULT_MESH_PORT;
-        // get mesh url.
-        url = TRIPLE + "://" + providedBy + "." + podNamespace + SVC + clusterDomain + ":" + meshPort;
-    }
-
-    /**
-     * check if mesh config is correct
-     *
-     * @param referenceParameters referenceParameters
-     * @return mesh config is correct
-     */
-    private boolean checkMeshConfig(Map<String, String> referenceParameters) {
-        if (!"true".equals(referenceParameters.getOrDefault(MESH_ENABLE, "false"))) {
-            // In mesh mode, unloadClusterRelated can only be false.
-            referenceParameters.put(UNLOAD_CLUSTER_RELATED, "false");
-            return false;
-        }
-
-        getScopeModel()
-                .getConfigManager()
-                .getProtocol(TRIPLE)
-                .orElseThrow(() -> new IllegalStateException("In mesh mode, a triple protocol must be specified"));
-
-        String providedBy = referenceParameters.get(PROVIDED_BY);
-        if (StringUtils.isEmpty(providedBy)) {
-            throw new IllegalStateException("In mesh mode, the providedBy of ReferenceConfig is must be set");
-        }
-
-        return true;
-    }
-
-    /**
-     * Parse the directly configured url.
-     */
-    private void parseUrl(Map<String, String> referenceParameters) {
-        String[] us = SEMICOLON_SPLIT_PATTERN.split(url);
-        if (ArrayUtils.isNotEmpty(us)) {
-            for (String u : us) {
-                URL url = URL.valueOf(u);
-                if (StringUtils.isEmpty(url.getPath())) {
-                    url = url.setPath(interfaceName);
-                }
-                url = url.setScopeModel(getScopeModel());
-                url = url.setServiceModel(consumerModel);
-                if (UrlUtils.isRegistry(url)) {
-                    urls.add(url.putAttribute(REFER_KEY, referenceParameters));
-                } else {
-                    URL peerUrl = getScopeModel()
-                            .getApplicationModel()
-                            .getBeanFactory()
-                            .getBean(ClusterUtils.class)
-                            .mergeUrl(url, referenceParameters);
-                    peerUrl = peerUrl.putAttribute(PEER_KEY, true);
-                    urls.add(peerUrl);
-                }
-            }
-        }
-    }
-
-    /**
-     * Get URLs from the registry and aggregate them.
-     */
-    private void aggregateUrlFromRegistry(Map<String, String> referenceParameters) {
-        checkRegistry();
-        List<URL> us = ConfigValidationUtils.loadRegistries(this, false);
-        if (CollectionUtils.isNotEmpty(us)) {
-            for (URL u : us) {
-                URL monitorUrl = ConfigValidationUtils.loadMonitor(this, u);
-                if (monitorUrl != null) {
-                    u = u.putAttribute(MONITOR_KEY, monitorUrl);
-                }
-                u = u.setScopeModel(getScopeModel());
-                u = u.setServiceModel(consumerModel);
-                if (isInjvm() != null && isInjvm()) {
-                    u = u.addParameter(LOCAL_PROTOCOL, true);
-                }
-                urls.add(u.putAttribute(REFER_KEY, referenceParameters));
-            }
-        }
-        if (urls.isEmpty() && shouldJvmRefer(referenceParameters)) {
-            URL injvmUrl = new URL(LOCAL_PROTOCOL, LOCALHOST_VALUE, 0, interfaceClass.getName())
-                    .addParameters(referenceParameters);
-            injvmUrl = injvmUrl.setScopeModel(getScopeModel());
-            injvmUrl = injvmUrl.setServiceModel(consumerModel);
-            urls.add(injvmUrl.putAttribute(REFER_KEY, referenceParameters));
-        }
-        if (urls.isEmpty()) {
-            throw new IllegalStateException("No such any registry to reference " + interfaceName + " on the consumer "
-                    + NetUtils.getLocalHost() + " use dubbo version "
-                    + Version.getVersion()
-                    + ", please config <dubbo:registry address=\"...\" /> to your spring config.");
-        }
-    }
-
-    /**
-     * \create a reference invoker
-     */
-    @SuppressWarnings({"unchecked", "rawtypes"})
-    private void createInvoker() {
-        if (urls.size() == 1) {
-            URL curUrl = urls.get(0);
-            invoker = protocolSPI.refer(interfaceClass, curUrl);
-            // registry url, mesh-enable and unloadClusterRelated is true, not need Cluster.
-            if (!UrlUtils.isRegistry(curUrl) && !curUrl.getParameter(UNLOAD_CLUSTER_RELATED, false)) {
-                List<Invoker<?>> invokers = new ArrayList<>();
-                invokers.add(invoker);
-                invoker = Cluster.getCluster(getScopeModel(), Cluster.DEFAULT)
-                        .join(new StaticDirectory(curUrl, invokers), true);
-            }
-        } else {
-            List<Invoker<?>> invokers = new ArrayList<>();
-            URL registryUrl = null;
-            for (URL url : urls) {
-                // For multi-registry scenarios, it is not checked whether each referInvoker is available.
-                // Because this invoker may become available later.
-                invokers.add(protocolSPI.refer(interfaceClass, url));
-
-                if (UrlUtils.isRegistry(url)) {
-                    // use last registry url
-                    registryUrl = url;
-                }
-            }
-
-            if (registryUrl != null) {
-                // registry url is available
-                // for multi-subscription scenario, use 'zone-aware' policy by default
-                String cluster = registryUrl.getParameter(CLUSTER_KEY, ZoneAwareCluster.NAME);
-                // The invoker wrap sequence would be: ZoneAwareClusterInvoker(StaticDirectory) ->
-                // FailoverClusterInvoker
-                // (RegistryDirectory, routing happens here) -> Invoker
-                invoker = Cluster.getCluster(registryUrl.getScopeModel(), cluster, false)
-                        .join(new StaticDirectory(registryUrl, invokers), false);
-            } else {
-                // not a registry url, must be direct invoke.
-                if (CollectionUtils.isEmpty(invokers)) {
-                    throw new IllegalArgumentException("invokers == null");
-                }
                 URL curUrl = invokers.get(0).getUrl();
                 String cluster = curUrl.getParameter(CLUSTER_KEY, Cluster.DEFAULT);
                 invoker =
@@ -1329,6 +832,9 @@
         boolean available = invoker.isAvailable();
         if (available) {
             return;
+		// 启动前检查
+        if (shouldCheck() && !invoker.isAvailable()) {
+            throw new IllegalStateException("Failed to check the status of the service " + interfaceName + ". No provider available for the service " + (group == null ? "" : group + "/") + interfaceName + (version == null ? "" : ":" + version) + " from the url " + invoker.getUrl() + " to the consumer " + NetUtils.getLocalHost() + " use dubbo version " + Version.getVersion());
         }
 
         long startTime = System.currentTimeMillis();
@@ -1376,8 +882,8 @@
     }
 
     /**
-     * This method should be called right after the creation of this class's instance, before any property in other config modules is used.
-     * Check each config modules are created properly and override their properties if necessary.
+     * 这个方法需要在类创建之后，在其他配置模块使用之前被调用
+     * 检查每个配置模块是否适当的创建，并且在必要时可以重写他们的属性
      */
     protected void checkAndUpdateSubConfigs() {
         if (StringUtils.isEmpty(interfaceName)) {
@@ -1451,6 +957,8 @@
                 setRegistryIds(consumer.getRegistryIds());
             }
         }
+		// 创建服务代理
+        return (T) PROXY_FACTORY.getProxy(invoker);
     }
 
     /**
@@ -1466,11 +974,15 @@
         if (isInjvm() == null) {
             // if an url is specified, don't do local reference
             if (StringUtils.isNotEmpty(url)) {
+			// 如果一寄给你指定url了，则不使用本地Reference
+            if (url != null && url.length() > 0) {
                 isJvmRefer = false;
             } else {
                 // by default, reference local service if there is
                 URL tmpUrl = new ServiceConfigURL("temp", "localhost", 0, map);
                 isJvmRefer = InjvmProtocol.getInjvmProtocol(getScopeModel()).isInjvmRefer(tmpUrl);
+				// 是否指向本地Reference
+                isJvmRefer = InjvmProtocol.getInjvmProtocol().isInjvmRefer(tmpUrl);
             }
         } else {
             isJvmRefer = isInjvm();
@@ -1509,6 +1021,5 @@
     @Transient
     public Runnable getDestroyRunner() {
         return this::destroy;
->>>>>>> f6eddf70
     }
 }