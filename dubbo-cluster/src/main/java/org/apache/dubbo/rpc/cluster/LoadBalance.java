<<<<<<< HEAD
/*
 * Licensed to the Apache Software Foundation (ASF) under one or more
 * contributor license agreements.  See the NOTICE file distributed with
 * this work for additional information regarding copyright ownership.
 * The ASF licenses this file to You under the Apache License, Version 2.0
 * (the "License"); you may not use this file except in compliance with
 * the License.  You may obtain a copy of the License at
 *
 *     http://www.apache.org/licenses/LICENSE-2.0
 *
 * Unless required by applicable law or agreed to in writing, software
 * distributed under the License is distributed on an "AS IS" BASIS,
 * WITHOUT WARRANTIES OR CONDITIONS OF ANY KIND, either express or implied.
 * See the License for the specific language governing permissions and
 * limitations under the License.
 */
package org.apache.dubbo.rpc.cluster;

import org.apache.dubbo.common.URL;
import org.apache.dubbo.common.extension.Adaptive;
import org.apache.dubbo.common.extension.SPI;
import org.apache.dubbo.rpc.Invocation;
import org.apache.dubbo.rpc.Invoker;
import org.apache.dubbo.rpc.RpcException;
import org.apache.dubbo.rpc.cluster.loadbalance.RandomLoadBalance;

import java.util.List;

/**
 * 负载均衡
 * 使用SPI加载，单例，线程安全
 * 默认使用随机策略
 * @see org.apache.dubbo.rpc.cluster.Cluster#join(Directory)
 */
@SPI(RandomLoadBalance.NAME)
public interface LoadBalance {

	/**
	 * 从调用者列表中选择一个
	 * @param invokers   invokers.
	 * @param url        refer url
	 * @param invocation invocation.
	 * @return selected invoker.
	 */
	@Adaptive("loadbalance")
	<T> Invoker<T> select(List<Invoker<T>> invokers, URL url, Invocation invocation) throws RpcException;

=======
/*
 * Licensed to the Apache Software Foundation (ASF) under one or more
 * contributor license agreements.  See the NOTICE file distributed with
 * this work for additional information regarding copyright ownership.
 * The ASF licenses this file to You under the Apache License, Version 2.0
 * (the "License"); you may not use this file except in compliance with
 * the License.  You may obtain a copy of the License at
 *
 *     http://www.apache.org/licenses/LICENSE-2.0
 *
 * Unless required by applicable law or agreed to in writing, software
 * distributed under the License is distributed on an "AS IS" BASIS,
 * WITHOUT WARRANTIES OR CONDITIONS OF ANY KIND, either express or implied.
 * See the License for the specific language governing permissions and
 * limitations under the License.
 */
package org.apache.dubbo.rpc.cluster;

import org.apache.dubbo.common.URL;
import org.apache.dubbo.common.extension.Adaptive;
import org.apache.dubbo.common.extension.SPI;
import org.apache.dubbo.rpc.Invocation;
import org.apache.dubbo.rpc.Invoker;
import org.apache.dubbo.rpc.RpcException;
import org.apache.dubbo.rpc.cluster.loadbalance.RandomLoadBalance;

import java.util.List;

/**
 * LoadBalance. (SPI, Singleton, ThreadSafe)
 * <p>
 * <a href="http://en.wikipedia.org/wiki/Load_balancing_(computing)">Load-Balancing</a>
 *
 * @see org.apache.dubbo.rpc.cluster.Cluster#join(Directory)
 */
@SPI(RandomLoadBalance.NAME)
public interface LoadBalance {

    /**
     * select one invoker in list.
     *
     * @param invokers   invokers.
     * @param url        refer url
     * @param invocation invocation.
     * @return selected invoker.
     */
    @Adaptive("loadbalance")
    <T> Invoker<T> select(List<Invoker<T>> invokers, URL url, Invocation invocation) throws RpcException;
>>>>>>> f6eddf70
}<|MERGE_RESOLUTION|>--- conflicted
+++ resolved
@@ -1,4 +1,3 @@
-<<<<<<< HEAD
 /*
  * Licensed to the Apache Software Foundation (ASF) under one or more
  * contributor license agreements.  See the NOTICE file distributed with
@@ -36,58 +35,8 @@
 @SPI(RandomLoadBalance.NAME)
 public interface LoadBalance {
 
-	/**
-	 * 从调用者列表中选择一个
-	 * @param invokers   invokers.
-	 * @param url        refer url
-	 * @param invocation invocation.
-	 * @return selected invoker.
-	 */
-	@Adaptive("loadbalance")
-	<T> Invoker<T> select(List<Invoker<T>> invokers, URL url, Invocation invocation) throws RpcException;
-
-=======
-/*
- * Licensed to the Apache Software Foundation (ASF) under one or more
- * contributor license agreements.  See the NOTICE file distributed with
- * this work for additional information regarding copyright ownership.
- * The ASF licenses this file to You under the Apache License, Version 2.0
- * (the "License"); you may not use this file except in compliance with
- * the License.  You may obtain a copy of the License at
- *
- *     http://www.apache.org/licenses/LICENSE-2.0
- *
- * Unless required by applicable law or agreed to in writing, software
- * distributed under the License is distributed on an "AS IS" BASIS,
- * WITHOUT WARRANTIES OR CONDITIONS OF ANY KIND, either express or implied.
- * See the License for the specific language governing permissions and
- * limitations under the License.
- */
-package org.apache.dubbo.rpc.cluster;
-
-import org.apache.dubbo.common.URL;
-import org.apache.dubbo.common.extension.Adaptive;
-import org.apache.dubbo.common.extension.SPI;
-import org.apache.dubbo.rpc.Invocation;
-import org.apache.dubbo.rpc.Invoker;
-import org.apache.dubbo.rpc.RpcException;
-import org.apache.dubbo.rpc.cluster.loadbalance.RandomLoadBalance;
-
-import java.util.List;
-
-/**
- * LoadBalance. (SPI, Singleton, ThreadSafe)
- * <p>
- * <a href="http://en.wikipedia.org/wiki/Load_balancing_(computing)">Load-Balancing</a>
- *
- * @see org.apache.dubbo.rpc.cluster.Cluster#join(Directory)
- */
-@SPI(RandomLoadBalance.NAME)
-public interface LoadBalance {
-
     /**
-     * select one invoker in list.
-     *
+     * 从调用者列表中选择一个
      * @param invokers   invokers.
      * @param url        refer url
      * @param invocation invocation.
@@ -95,5 +44,4 @@
      */
     @Adaptive("loadbalance")
     <T> Invoker<T> select(List<Invoker<T>> invokers, URL url, Invocation invocation) throws RpcException;
->>>>>>> f6eddf70
 }