/*
 * Licensed to the Apache Software Foundation (ASF) under one or more
 * contributor license agreements.  See the NOTICE file distributed with
 * this work for additional information regarding copyright ownership.
 * The ASF licenses this file to You under the Apache License, Version 2.0
 * (the "License"); you may not use this file except in compliance with
 * the License.  You may obtain a copy of the License at
 *
 *     http://www.apache.org/licenses/LICENSE-2.0
 *
 * Unless required by applicable law or agreed to in writing, software
 * distributed under the License is distributed on an "AS IS" BASIS,
 * WITHOUT WARRANTIES OR CONDITIONS OF ANY KIND, either express or implied.
 * See the License for the specific language governing permissions and
 * limitations under the License.
 */
package org.apache.dubbo.rpc.cluster.support;

import org.apache.dubbo.common.logger.ErrorTypeAwareLogger;
import org.apache.dubbo.common.logger.LoggerFactory;
import org.apache.dubbo.common.utils.ConfigUtils;
import org.apache.dubbo.rpc.AsyncRpcResult;
import org.apache.dubbo.rpc.Invocation;
import org.apache.dubbo.rpc.Invoker;
import org.apache.dubbo.rpc.Result;
import org.apache.dubbo.rpc.RpcException;
import org.apache.dubbo.rpc.RpcInvocation;
import org.apache.dubbo.rpc.cluster.Directory;
import org.apache.dubbo.rpc.cluster.LoadBalance;
import org.apache.dubbo.rpc.cluster.Merger;
import org.apache.dubbo.rpc.cluster.merger.MergerFactory;
import org.apache.dubbo.rpc.model.ApplicationModel;
import org.apache.dubbo.rpc.model.ScopeModelUtil;

import java.lang.reflect.Array;
import java.lang.reflect.Method;
import java.lang.reflect.Modifier;
import java.util.ArrayList;
import java.util.HashMap;
import java.util.List;
import java.util.Map;
import java.util.concurrent.TimeUnit;

<<<<<<< HEAD
import static org.apache.dubbo.common.constants.LoggerCodeConstants.CLUSTER_ASYN_INVOKE_FAILED;
=======
import static org.apache.dubbo.common.constants.LoggerCodeConstants.CLUSTER_FAILED_GROUP_MERGE;
>>>>>>> dce55071
import static org.apache.dubbo.rpc.Constants.ASYNC_KEY;
import static org.apache.dubbo.rpc.Constants.MERGER_KEY;

/**
 * @param <T>
 */
@SuppressWarnings("unchecked")
public class MergeableClusterInvoker<T> extends AbstractClusterInvoker<T> {

    private static final ErrorTypeAwareLogger log = LoggerFactory.getErrorTypeAwareLogger(MergeableClusterInvoker.class);

    public MergeableClusterInvoker(Directory<T> directory) {
        super(directory);
    }

    @Override
    protected Result doInvoke(Invocation invocation, List<Invoker<T>> invokers, LoadBalance loadbalance) throws RpcException {
        checkInvokers(invokers, invocation);
        String merger = getUrl().getMethodParameter(invocation.getMethodName(), MERGER_KEY);
        if (ConfigUtils.isEmpty(merger)) { // If a method doesn't have a merger, only invoke one Group
            for (final Invoker<T> invoker : invokers) {
                if (invoker.isAvailable()) {
                    try {
                        return invokeWithContext(invoker, invocation);
                    } catch (RpcException e) {
                        if (e.isNoInvokerAvailableAfterFilter()) {
                            log.debug("No available provider for service" + getUrl().getServiceKey() + " on group "
                                + invoker.getUrl().getGroup() + ", will continue to try another group.");
                        } else {
                            throw e;
                        }
                    }
                }
            }
            return invokeWithContext(invokers.iterator().next(), invocation);
        }

        Class<?> returnType;
        try {
            returnType = getInterface().getMethod(invocation.getMethodName(), invocation.getParameterTypes()).getReturnType();
        } catch (NoSuchMethodException e) {
            returnType = null;
        }

        Map<String, Result> results = new HashMap<>();
        for (final Invoker<T> invoker : invokers) {
            RpcInvocation subInvocation = new RpcInvocation(invocation, invoker);
            subInvocation.setAttachment(ASYNC_KEY, "true");
            results.put(invoker.getUrl().getServiceKey(), invokeWithContext(invoker, subInvocation));
        }

        Object result;

        List<Result> resultList = new ArrayList<>(results.size());

        for (Map.Entry<String, Result> entry : results.entrySet()) {
            Result asyncResult = entry.getValue();
            try {
                Result r = asyncResult.get(Integer.MAX_VALUE, TimeUnit.MILLISECONDS);
                if (r.hasException()) {
<<<<<<< HEAD
                    log.error(CLUSTER_ASYN_INVOKE_FAILED,"asyn Invoke exception","","Invoke " + getGroupDescFromServiceKey(entry.getKey()) +
                        " failed: " + r.getException().getMessage(),r.getException());
=======
                    log.error(CLUSTER_FAILED_GROUP_MERGE, "Invoke " + getGroupDescFromServiceKey(entry.getKey()) +
                        " failed: " + r.getException().getMessage(), "", r.getException().getMessage());
>>>>>>> dce55071
                } else {
                    resultList.add(r);
                }
            } catch (Exception e) {
                throw new RpcException("Failed to invoke service " + entry.getKey() + ": " + e.getMessage(), e);
            }
        }

        if (resultList.isEmpty()) {
            return AsyncRpcResult.newDefaultAsyncResult(invocation);
        } else if (resultList.size() == 1) {
            return AsyncRpcResult.newDefaultAsyncResult(resultList.get(0).getValue(), invocation);
        }

        if (returnType == void.class) {
            return AsyncRpcResult.newDefaultAsyncResult(invocation);
        }

        if (merger.startsWith(".")) {
            merger = merger.substring(1);
            Method method;
            try {
                method = returnType.getMethod(merger, returnType);
            } catch (NoSuchMethodException | NullPointerException e) {
                throw new RpcException("Can not merge result because missing method [ " + merger + " ] in class [ " +
                    returnType.getName() + " ]");
            }
            if (!Modifier.isPublic(method.getModifiers())) {
                method.setAccessible(true);
            }
            result = resultList.remove(0).getValue();
            try {
                if (method.getReturnType() != void.class
                    && method.getReturnType().isAssignableFrom(result.getClass())) {
                    for (Result r : resultList) {
                        result = method.invoke(result, r.getValue());
                    }
                } else {
                    for (Result r : resultList) {
                        method.invoke(result, r.getValue());
                    }
                }
            } catch (Exception e) {
                throw new RpcException("Can not merge result: " + e.getMessage(), e);
            }
        } else {
            Merger resultMerger;
            ApplicationModel applicationModel = ScopeModelUtil.getApplicationModel(invocation.getModuleModel().getApplicationModel());

            if (ConfigUtils.isDefault(merger)) {
                resultMerger = applicationModel.getBeanFactory().getBean(MergerFactory.class).getMerger(returnType);
            } else {
                resultMerger = applicationModel.getExtensionLoader(Merger.class).getExtension(merger);
            }
            if (resultMerger != null) {
                List<Object> rets = new ArrayList<>(resultList.size());
                for (Result r : resultList) {
                    rets.add(r.getValue());
                }
                result = resultMerger.merge(rets.toArray((Object[]) Array.newInstance(returnType, 0)));
            } else {
                throw new RpcException("There is no merger to merge result.");
            }
        }
        return AsyncRpcResult.newDefaultAsyncResult(result, invocation);
    }


    @Override
    public Class<T> getInterface() {
        return directory.getInterface();
    }

    @Override
    public boolean isAvailable() {
        return directory.isAvailable();
    }

    @Override
    public void destroy() {
        directory.destroy();
    }

    private String getGroupDescFromServiceKey(String key) {
        int index = key.indexOf("/");
        if (index > 0) {
            return "group [ " + key.substring(0, index) + " ]";
        }
        return key;
    }
}<|MERGE_RESOLUTION|>--- conflicted
+++ resolved
@@ -41,11 +41,7 @@
 import java.util.Map;
 import java.util.concurrent.TimeUnit;
 
-<<<<<<< HEAD
-import static org.apache.dubbo.common.constants.LoggerCodeConstants.CLUSTER_ASYN_INVOKE_FAILED;
-=======
 import static org.apache.dubbo.common.constants.LoggerCodeConstants.CLUSTER_FAILED_GROUP_MERGE;
->>>>>>> dce55071
 import static org.apache.dubbo.rpc.Constants.ASYNC_KEY;
 import static org.apache.dubbo.rpc.Constants.MERGER_KEY;
 
@@ -106,13 +102,8 @@
             try {
                 Result r = asyncResult.get(Integer.MAX_VALUE, TimeUnit.MILLISECONDS);
                 if (r.hasException()) {
-<<<<<<< HEAD
-                    log.error(CLUSTER_ASYN_INVOKE_FAILED,"asyn Invoke exception","","Invoke " + getGroupDescFromServiceKey(entry.getKey()) +
-                        " failed: " + r.getException().getMessage(),r.getException());
-=======
                     log.error(CLUSTER_FAILED_GROUP_MERGE, "Invoke " + getGroupDescFromServiceKey(entry.getKey()) +
                         " failed: " + r.getException().getMessage(), "", r.getException().getMessage());
->>>>>>> dce55071
                 } else {
                     resultList.add(r);
                 }
