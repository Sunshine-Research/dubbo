--- conflicted
+++ resolved
@@ -41,13 +41,6 @@
 import static org.apache.dubbo.common.constants.CommonConstants.FORKS_KEY;
 import static org.apache.dubbo.common.constants.CommonConstants.TIMEOUT_KEY;
 import static org.apache.dubbo.rpc.cluster.Constants.DEFAULT_FORKS;
-<<<<<<< HEAD
-import static org.apache.dubbo.rpc.cluster.Constants.FORKS_KEY;
-
-/**
- * 注意：异步情况下工作并非良好
- * 并发调用指定数目的invoker，通常用于要求较高的实时操作，但是需要占用更多的资源
-=======
 
 /**
  * NOTICE! This implementation does not work well with async call.
@@ -55,7 +48,8 @@
  * Invoke a specific number of invokers concurrently, usually used for demanding real-time operations, but need to waste more service resources.
  *
  * <a href="http://en.wikipedia.org/wiki/Fork_(topology)">Fork</a>
->>>>>>> f6eddf70
+ * 注意：异步情况下工作并非良好
+ * 并发调用指定数目的invoker，通常用于要求较高的实时操作，但是需要占用更多的资源
  */
 public class ForkingClusterInvoker<T> extends AbstractClusterInvoker<T> {
 
@@ -80,12 +74,6 @@
     public Result doInvoke(final Invocation invocation, List<Invoker<T>> invokers, LoadBalance loadbalance)
             throws RpcException {
         try {
-<<<<<<< HEAD
-			// invoker校验
-            checkInvokers(invokers, invocation);
-			// 选取出的invoker
-=======
->>>>>>> f6eddf70
             final List<Invoker<T>> selected;
 			// 获取设置的最大并行数，默认为2
             final int forks = getUrl().getParameter(FORKS_KEY, DEFAULT_FORKS);
@@ -95,53 +83,27 @@
             if (forks <= 0 || forks >= invokers.size()) {
                 selected = invokers;
             } else {
-<<<<<<< HEAD
-				// 如果并行数量小于invoker的数量，且需要进行并行
-                selected = new ArrayList<>();
-                for (int i = 0; i < forks; i++) {
-					// 选取出invoker
-=======
+                // 如果并行数量小于invoker的数量，且需要进行并行
                 selected = new ArrayList<>(forks);
                 while (selected.size() < forks) {
->>>>>>> f6eddf70
+                    // 选取出invoker
                     Invoker<T> invoker = select(loadbalance, invocation, invokers, selected);
-					// 避免重复添加
                     if (!selected.contains(invoker)) {
-                        // Avoid add the same invoker several times.
+                        // 避免重复添加
                         selected.add(invoker);
                     }
                 }
             }
-<<<<<<< HEAD
-			// 调用上线文中设置invoker信息
-            RpcContext.getContext().setInvokers((List) selected);
-			// 计数器
+            // 调用上线文中设置invoker信息
+            RpcContext.getServiceContext().setInvokers((List) selected);
+            // 计数器
             final AtomicInteger count = new AtomicInteger();
-			// 创建LinkedBlockingQueue
-            final BlockingQueue<Object> ref = new LinkedBlockingQueue<>();
-			// 遍历选取出的invoker
-            for (final Invoker<T> invoker : selected) {
-				// 分别让每个invoker都执行相同的任务，并放入到队列中
-                executor.execute(() -> {
-                    try {
-                        Result result = invoker.invoke(invocation);
-                        ref.offer(result);
-                    } catch (Throwable e) {
-						// 计数器操作
-                        int value = count.incrementAndGet();
-						// 如果invoker调用出现了异常，将异常添加到队列中
-                        if (value >= selected.size()) {
-                            ref.offer(e);
-                        }
-                    }
-                });
-            }
-=======
-            RpcContext.getServiceContext().setInvokers((List) selected);
-            final AtomicInteger count = new AtomicInteger();
+            // 创建LinkedBlockingQueue
             final BlockingQueue<Object> ref = new LinkedBlockingQueue<>(1);
+            // 遍历选取出的invoker
             selected.forEach(invoker -> {
                 URL consumerUrl = RpcContext.getServiceContext().getConsumerUrl();
+                // 分别让每个invoker都执行相同的任务，并放入到队列中
                 CompletableFuture.<Object>supplyAsync(
                                 () -> {
                                     if (ref.size() > 0) {
@@ -154,14 +116,15 @@
                             if (t == null) {
                                 ref.offer(v);
                             } else {
+                                // 计数器操作
                                 int value = count.incrementAndGet();
+                                // 如果invoker调用出现了异常，将异常添加到队列中
                                 if (value >= selected.size()) {
                                     ref.offer(t);
                                 }
                             }
                         });
             });
->>>>>>> f6eddf70
             try {
 				// 阻塞等待队列中调用结果
                 Object ret = ref.poll(timeout, TimeUnit.MILLISECONDS);
@@ -185,13 +148,8 @@
                         e);
             }
         } finally {
-<<<<<<< HEAD
 			// 执行完成了，删除绑定在当前线程的附加参数
             RpcContext.getContext().clearAttachments();
-=======
-            // clear attachments which is binding to current thread.
-            RpcContext.getClientAttachment().clearAttachments();
->>>>>>> f6eddf70
         }
     }
 }