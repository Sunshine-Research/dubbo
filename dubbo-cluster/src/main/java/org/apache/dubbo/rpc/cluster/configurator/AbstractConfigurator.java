--- conflicted
+++ resolved
@@ -1,4 +1,3 @@
-<<<<<<< HEAD
 /*
  * Licensed to the Apache Software Foundation (ASF) under one or more
  * contributor license agreements.  See the NOTICE file distributed with
@@ -18,169 +17,6 @@
 package org.apache.dubbo.rpc.cluster.configurator;
 
 import org.apache.dubbo.common.URL;
-import org.apache.dubbo.common.utils.NetUtils;
-import org.apache.dubbo.common.utils.StringUtils;
-import org.apache.dubbo.remoting.Constants;
-import org.apache.dubbo.rpc.cluster.Configurator;
-
-import java.util.HashSet;
-import java.util.Map;
-import java.util.Set;
-
-import static org.apache.dubbo.common.constants.CommonConstants.ANYHOST_VALUE;
-import static org.apache.dubbo.common.constants.CommonConstants.ANY_VALUE;
-import static org.apache.dubbo.common.constants.CommonConstants.APPLICATION_KEY;
-import static org.apache.dubbo.common.constants.CommonConstants.CONSUMER;
-import static org.apache.dubbo.common.constants.CommonConstants.ENABLED_KEY;
-import static org.apache.dubbo.common.constants.CommonConstants.GROUP_KEY;
-import static org.apache.dubbo.common.constants.CommonConstants.PROVIDER;
-import static org.apache.dubbo.common.constants.CommonConstants.SIDE_KEY;
-import static org.apache.dubbo.common.constants.CommonConstants.VERSION_KEY;
-import static org.apache.dubbo.common.constants.RegistryConstants.CATEGORY_KEY;
-import static org.apache.dubbo.common.constants.RegistryConstants.COMPATIBLE_CONFIG_KEY;
-import static org.apache.dubbo.common.constants.RegistryConstants.DYNAMIC_KEY;
-import static org.apache.dubbo.rpc.cluster.Constants.CONFIG_VERSION_KEY;
-import static org.apache.dubbo.rpc.cluster.Constants.OVERRIDE_PROVIDERS_KEY;
-
-/**
- * 配置信息的抽象类
- */
-public abstract class AbstractConfigurator implements Configurator {
-
-    private final URL configuratorUrl;
-
-    public AbstractConfigurator(URL url) {
-        if (url == null) {
-            throw new IllegalArgumentException("configurator url == null");
-        }
-        this.configuratorUrl = url;
-    }
-
-	/**
-	 * 获取配置URL，里面带有配置规则
-	 */
-	@Override
-	public URL getUrl() {
-		return configuratorUrl;
-	}
-
-    @Override
-    public URL configure(URL url) {
-		// 如果需要复写的url不可用，或者处于非法状态，直接返回该URL
-        if (!configuratorUrl.getParameter(ENABLED_KEY, true) || configuratorUrl.getHost() == null || url == null || url.getHost() == null) {
-            return url;
-        }
-		/**
-		 * 接下来的内容始于2.7.0版本
-		 */
-		// 获取版本信息
-        String apiVersion = configuratorUrl.getParameter(CONFIG_VERSION_KEY);
-        if (StringUtils.isNotEmpty(apiVersion)) {
-			// 获取身份信息
-            String currentSide = url.getParameter(SIDE_KEY);
-			// 根据身份信息获取配置身份信息
-            String configuratorSide = configuratorUrl.getParameter(SIDE_KEY);
-			// 如果身份信息和配置身份信息相同，并且是消费者，并且配置信息没有指定端口
-			// 如果复写的url中带有端口信息，证明是一个provider侧的地址，我们想要通过复写url来控制一个指定的provider
-			// 生效于指定的provider实例，或者控制这个provider的consumer
-            if (currentSide.equals(configuratorSide) && CONSUMER.equals(configuratorSide) && 0 == configuratorUrl.getPort()) {
-				// NetUtils.getLocalHost()是消费者注册到注册中心的地址
-                url = configureIfMatch(NetUtils.getLocalHost(), url);
-            } else if (currentSide.equals(configuratorSide) && PROVIDER.equals(configuratorSide) && url.getPort() == configuratorUrl.getPort()) {
-
-                url = configureIfMatch(url.getHost(), url);
-            }
-        }
-		/**
-		 * 此处的else分支已经失效，现在只是为了保证2.7.0版本之前的完整性
-         */
-        else {
-            url = configureDeprecated(url);
-        }
-        return url;
-    }
-
-    @Deprecated
-    private URL configureDeprecated(URL url) {
-        // If override url has port, means it is a provider address. We want to control a specific provider with this override url, it may take effect on the specific provider instance or on consumers holding this provider instance.
-        if (configuratorUrl.getPort() != 0) {
-            if (url.getPort() == configuratorUrl.getPort()) {
-                return configureIfMatch(url.getHost(), url);
-            }
-        } else {// override url don't have a port, means the ip override url specify is a consumer address or 0.0.0.0
-            // 1.If it is a consumer ip address, the intention is to control a specific consumer instance, it must takes effect at the consumer side, any provider received this override url should ignore;
-            // 2.If the ip is 0.0.0.0, this override url can be used on consumer, and also can be used on provider
-            if (url.getParameter(SIDE_KEY, PROVIDER).equals(CONSUMER)) {
-                return configureIfMatch(NetUtils.getLocalHost(), url);// NetUtils.getLocalHost is the ip address consumer registered to registry.
-            } else if (url.getParameter(SIDE_KEY, CONSUMER).equals(PROVIDER)) {
-                return configureIfMatch(ANYHOST_VALUE, url);// take effect on all providers, so address must be 0.0.0.0, otherwise it won't flow to this if branch
-            }
-        }
-        return url;
-    }
-
-    private URL configureIfMatch(String host, URL url) {
-        if (ANYHOST_VALUE.equals(configuratorUrl.getHost()) || host.equals(configuratorUrl.getHost())) {
-            // TODO, to support wildcards
-            String providers = configuratorUrl.getParameter(OVERRIDE_PROVIDERS_KEY);
-            if (StringUtils.isEmpty(providers) || providers.contains(url.getAddress()) || providers.contains(ANYHOST_VALUE)) {
-                String configApplication = configuratorUrl.getParameter(APPLICATION_KEY,
-                        configuratorUrl.getUsername());
-                String currentApplication = url.getParameter(APPLICATION_KEY, url.getUsername());
-                if (configApplication == null || ANY_VALUE.equals(configApplication)
-                        || configApplication.equals(currentApplication)) {
-                    Set<String> conditionKeys = new HashSet<String>();
-                    conditionKeys.add(CATEGORY_KEY);
-                    conditionKeys.add(Constants.CHECK_KEY);
-                    conditionKeys.add(DYNAMIC_KEY);
-                    conditionKeys.add(ENABLED_KEY);
-                    conditionKeys.add(GROUP_KEY);
-                    conditionKeys.add(VERSION_KEY);
-                    conditionKeys.add(APPLICATION_KEY);
-                    conditionKeys.add(SIDE_KEY);
-                    conditionKeys.add(CONFIG_VERSION_KEY);
-                    conditionKeys.add(COMPATIBLE_CONFIG_KEY);
-                    for (Map.Entry<String, String> entry : configuratorUrl.getParameters().entrySet()) {
-                        String key = entry.getKey();
-                        String value = entry.getValue();
-                        if (key.startsWith("~") || APPLICATION_KEY.equals(key) || SIDE_KEY.equals(key)) {
-                            conditionKeys.add(key);
-                            if (value != null && !ANY_VALUE.equals(value)
-                                    && !value.equals(url.getParameter(key.startsWith("~") ? key.substring(1) : key))) {
-                                return url;
-                            }
-                        }
-                    }
-                    return doConfigure(url, configuratorUrl.removeParameters(conditionKeys));
-                }
-            }
-        }
-        return url;
-    }
-
-    protected abstract URL doConfigure(URL currentUrl, URL configUrl);
-
-}
-=======
-/*
- * Licensed to the Apache Software Foundation (ASF) under one or more
- * contributor license agreements.  See the NOTICE file distributed with
- * this work for additional information regarding copyright ownership.
- * The ASF licenses this file to You under the Apache License, Version 2.0
- * (the "License"); you may not use this file except in compliance with
- * the License.  You may obtain a copy of the License at
- *
- *     http://www.apache.org/licenses/LICENSE-2.0
- *
- * Unless required by applicable law or agreed to in writing, software
- * distributed under the License is distributed on an "AS IS" BASIS,
- * WITHOUT WARRANTIES OR CONDITIONS OF ANY KIND, either express or implied.
- * See the License for the specific language governing permissions and
- * limitations under the License.
- */
-package org.apache.dubbo.rpc.cluster.configurator;
-
-import org.apache.dubbo.common.URL;
 import org.apache.dubbo.common.constants.CommonConstants;
 import org.apache.dubbo.common.logger.Logger;
 import org.apache.dubbo.common.logger.LoggerFactory;
@@ -213,7 +49,7 @@
 import static org.apache.dubbo.rpc.cluster.configurator.parser.model.ConfiguratorConfig.MATCH_CONDITION;
 
 /**
- * AbstractConfigurator
+ * 配置信息的抽象类
  */
 public abstract class AbstractConfigurator implements Configurator {
     private static final Logger logger = LoggerFactory.getLogger(AbstractConfigurator.class);
@@ -228,14 +64,17 @@
         this.configuratorUrl = url;
     }
 
-    @Override
-    public URL getUrl() {
-        return configuratorUrl;
-    }
+	/**
+	 * 获取配置URL，里面带有配置规则
+	 */
+	@Override
+	public URL getUrl() {
+		return configuratorUrl;
+	}
 
     @Override
     public URL configure(URL url) {
-        // If override url is not enabled or is invalid, just return.
+        // 如果需要复写的url不可用，或者处于非法状态，直接返回该URL
         if (!configuratorUrl.getParameter(ENABLED_KEY, true)
                 || configuratorUrl.getHost() == null
                 || url == null
@@ -243,19 +82,28 @@
             logger.info("Cannot apply configurator rule, the rule is disabled or is invalid: \n" + configuratorUrl);
             return url;
         }
-
+        /**
+         * 接下来的内容始于2.7.0版本
+         */
+        // 获取版本信息
         String apiVersion = configuratorUrl.getParameter(CONFIG_VERSION_KEY);
         if (StringUtils.isNotEmpty(apiVersion)) { // v2.7 or above
+            // 获取身份信息
             String currentSide = url.getSide();
+            // 根据身份信息获取配置身份信息
             String configuratorSide = configuratorUrl.getSide();
+            // 如果身份信息和配置身份信息相同，并且是消费者，并且配置信息没有指定端口
+            // 如果复写的url中带有端口信息，证明是一个provider侧的地址，我们想要通过复写url来控制一个指定的provider
+            // 生效于指定的provider实例，或者控制这个provider的consumer
             if (currentSide.equals(configuratorSide) && CONSUMER.equals(configuratorSide)) {
+                // NetUtils.getLocalHost()是消费者注册到注册中心的地址
                 url = configureIfMatch(NetUtils.getLocalHost(), url);
             } else if (currentSide.equals(configuratorSide) && PROVIDER.equals(configuratorSide)) {
                 url = configureIfMatch(url.getHost(), url);
             }
         }
         /*
-         * This else branch is deprecated and is left only to keep compatibility with versions before 2.7.0
+         * 此处的else分支已经失效，现在只是为了保证2.7.0版本之前的完整性
          */
         else {
             url = configureDeprecated(url);
@@ -407,5 +255,4 @@
     }
 
     protected abstract URL doConfigure(URL currentUrl, URL configUrl);
-}
->>>>>>> f6eddf70
+}