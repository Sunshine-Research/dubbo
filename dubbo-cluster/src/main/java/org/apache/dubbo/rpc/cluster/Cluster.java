--- conflicted
+++ resolved
@@ -1,53 +1,3 @@
-<<<<<<< HEAD
-/*
- * Licensed to the Apache Software Foundation (ASF) under one or more
- * contributor license agreements.  See the NOTICE file distributed with
- * this work for additional information regarding copyright ownership.
- * The ASF licenses this file to You under the Apache License, Version 2.0
- * (the "License"); you may not use this file except in compliance with
- * the License.  You may obtain a copy of the License at
- *
- *     http://www.apache.org/licenses/LICENSE-2.0
- *
- * Unless required by applicable law or agreed to in writing, software
- * distributed under the License is distributed on an "AS IS" BASIS,
- * WITHOUT WARRANTIES OR CONDITIONS OF ANY KIND, either express or implied.
- * See the License for the specific language governing permissions and
- * limitations under the License.
- */
-package org.apache.dubbo.rpc.cluster;
-
-import org.apache.dubbo.common.extension.Adaptive;
-import org.apache.dubbo.common.extension.SPI;
-import org.apache.dubbo.rpc.Invoker;
-import org.apache.dubbo.rpc.RpcException;
-import org.apache.dubbo.rpc.cluster.support.FailoverCluster;
-
-/**
- * 集群
- * 使用SPI加载，线程安全
- * 默认失败重试
- * <p>
- * <a href="http://en.wikipedia.org/wiki/Computer_cluster">Cluster</a>
- * <a href="http://en.wikipedia.org/wiki/Fault-tolerant_system">Fault-Tolerant</a>
- *
- */
-@SPI(FailoverCluster.NAME)
-public interface Cluster {
-
-    /**
-	 * 根据Directory，创建Invoker对象
-	 * 实现统一、透明的Invoker调用
-	 * 在RegistryProtocol#doRefer()会调用Cluster#join()
-     * @param <T>
-     * @param directory
-     * @return cluster invoker
-     * @throws RpcException
-     */
-    @Adaptive
-    <T> Invoker<T> join(Directory<T> directory) throws RpcException;
-
-=======
 /*
  * Licensed to the Apache Software Foundation (ASF) under one or more
  * contributor license agreements.  See the NOTICE file distributed with
@@ -75,7 +25,9 @@
 import org.apache.dubbo.rpc.model.ScopeModelUtil;
 
 /**
- * Cluster. (SPI, Singleton, ThreadSafe)
+ * 集群
+ * 使用SPI加载，线程安全
+ * 默认失败重试
  * <p>
  * <a href="http://en.wikipedia.org/wiki/Computer_cluster">Cluster</a>
  * <a href="http://en.wikipedia.org/wiki/Fault-tolerant_system">Fault-Tolerant</a>
@@ -87,8 +39,9 @@
     String DEFAULT = "failover";
 
     /**
-     * Merge the directory invokers to a virtual invoker.
-     *
+	 * 根据Directory，创建Invoker对象
+	 * 实现统一、透明的Invoker调用
+	 * 在RegistryProtocol#doRefer()会调用Cluster#join()
      * @param <T>
      * @param directory
      * @return cluster invoker
@@ -109,5 +62,4 @@
                 .getExtensionLoader(Cluster.class)
                 .getExtension(name, wrap);
     }
->>>>>>> f6eddf70
 }