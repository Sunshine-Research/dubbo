--- conflicted
+++ resolved
@@ -54,34 +54,18 @@
     protected <T> Invoker<T> doSelect(List<Invoker<T>> invokers, URL url, Invocation invocation) {
 		// invoker的数量
         int length = invokers.size();
-<<<<<<< HEAD
-		// 是否每个invoker拥有相同的权重，默认拥有相同的权重
-        boolean sameWeight = true;
-		// 用于记录每个invoker的权重
-        int[] weights = new int[length];
-		// 获取并设置权重
-        int firstWeight = getWeight(invokers.get(0), invocation);
-        weights[0] = firstWeight;
-		// 以及计算权重的总和
-        int totalWeight = firstWeight;
-        for (int i = 1; i < length; i++) {
-            int weight = getWeight(invokers.get(i), invocation);
-            weights[i] = weight;
-            totalWeight += weight;
-			// 取出第一个的原因是将以第一个invoker的权重作为标杆，校验权重是否是不相同的
-			// 有一个权重不相同，即视为不相同，接下来不会进行相同的赋值操作
-            if (sameWeight && weight != firstWeight) {
-=======
 
         if (!needWeightLoadBalance(invokers, invocation)) {
             return invokers.get(ThreadLocalRandom.current().nextInt(length));
         }
-
+        // 获取并设置权重
+        // 是否每个invoker拥有相同的权重，默认拥有相同的权重
         // Every invoker has the same weight?
         boolean sameWeight = true;
         // the maxWeight of every invoker, the minWeight = 0 or the maxWeight of the last invoker
+        // 用于记录每个invoker的权重
         int[] weights = new int[length];
-        // The sum of weights
+        // 以及计算权重的总和
         int totalWeight = 0;
         for (int i = 0; i < length; i++) {
             int weight = getWeight(invokers.get(i), invocation);
@@ -89,31 +73,21 @@
             totalWeight += weight;
             // save for later use
             weights[i] = totalWeight;
+            // 取出第一个的原因是将以第一个invoker的权重作为标杆，校验权重是否是不相同的
+            // 有一个权重不相同，即视为不相同，接下来不会进行相同的赋值操作
             if (sameWeight && totalWeight != weight * (i + 1)) {
->>>>>>> f6eddf70
                 sameWeight = false;
             }
         }
 		// 处理invoker权重不同的情况
         if (totalWeight > 0 && !sameWeight) {
-<<<<<<< HEAD
-			// 则取一个权重随机数，然后看落入到哪个invoker权重区间内，理论上，权重越大，区间越大，被选中的几率越高
+            // 则取一个权重随机数，然后看落入到哪个invoker权重区间内，理论上，权重越大，区间越大，被选中的几率越高// If (not every invoker has the same weight & at least one invoker's weight>0), select randomly based on
             int offset = ThreadLocalRandom.current().nextInt(totalWeight);
-            for (int i = 0; i < length; i++) {
-                offset -= weights[i];
-                if (offset < 0) {
-                    return invokers.get(i);
-=======
-            // If (not every invoker has the same weight & at least one invoker's weight>0), select randomly based on
-            // totalWeight.
-            int offset = ThreadLocalRandom.current().nextInt(totalWeight);
-            // Return an invoker based on the random value.
             if (length <= 4) {
                 for (int i = 0; i < length; i++) {
                     if (offset < weights[i]) {
                         return invokers.get(i);
                     }
->>>>>>> f6eddf70
                 }
             } else {
                 int i = Arrays.binarySearch(weights, offset);
