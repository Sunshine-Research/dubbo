<<<<<<< HEAD
/*
 * Licensed to the Apache Software Foundation (ASF) under one or more
 * contributor license agreements.  See the NOTICE file distributed with
 * this work for additional information regarding copyright ownership.
 * The ASF licenses this file to You under the Apache License, Version 2.0
 * (the "License"); you may not use this file except in compliance with
 * the License.  You may obtain a copy of the License at
 *
 *     http://www.apache.org/licenses/LICENSE-2.0
 *
 * Unless required by applicable law or agreed to in writing, software
 * distributed under the License is distributed on an "AS IS" BASIS,
 * WITHOUT WARRANTIES OR CONDITIONS OF ANY KIND, either express or implied.
 * See the License for the specific language governing permissions and
 * limitations under the License.
 */
package org.apache.dubbo.rpc.cluster.directory;

import org.apache.dubbo.common.URL;
import org.apache.dubbo.common.logger.Logger;
import org.apache.dubbo.common.logger.LoggerFactory;
import org.apache.dubbo.common.utils.CollectionUtils;
import org.apache.dubbo.rpc.Invocation;
import org.apache.dubbo.rpc.Invoker;
import org.apache.dubbo.rpc.RpcException;
import org.apache.dubbo.rpc.cluster.RouterChain;

import java.util.Collections;
import java.util.List;

/**
 * 静态目录，仅会从缓存中获取
 */
public class StaticDirectory<T> extends AbstractDirectory<T> {
    private static final Logger logger = LoggerFactory.getLogger(StaticDirectory.class);

    private final List<Invoker<T>> invokers;

    public StaticDirectory(List<Invoker<T>> invokers) {
        this(null, invokers, null);
    }

    public StaticDirectory(List<Invoker<T>> invokers, RouterChain<T> routerChain) {
        this(null, invokers, routerChain);
    }

    public StaticDirectory(URL url, List<Invoker<T>> invokers) {
        this(url, invokers, null);
    }

    public StaticDirectory(URL url, List<Invoker<T>> invokers, RouterChain<T> routerChain) {
        super(url == null && CollectionUtils.isNotEmpty(invokers) ? invokers.get(0).getUrl() : url, routerChain);
        if (CollectionUtils.isEmpty(invokers)) {
            throw new IllegalArgumentException("invokers == null");
        }
        this.invokers = invokers;
    }

    @Override
    public Class<T> getInterface() {
        return invokers.get(0).getInterface();
    }

    @Override
    public boolean isAvailable() {
        if (isDestroyed()) {
            return false;
        }
        for (Invoker<T> invoker : invokers) {
            if (invoker.isAvailable()) {
                return true;
            }
        }
        return false;
    }

    @Override
    public void destroy() {
        if (isDestroyed()) {
            return;
        }
        super.destroy();
        for (Invoker<T> invoker : invokers) {
            invoker.destroy();
        }
        invokers.clear();
    }

    public void buildRouterChain() {
        RouterChain<T> routerChain = RouterChain.buildChain(getUrl());
        routerChain.setInvokers(invokers);
        this.setRouterChain(routerChain);
    }

	/**
	 * 本地文件指定式
	 */
	@Override
	protected List<Invoker<T>> doList(Invocation invocation) throws RpcException {
		List<Invoker<T>> finalInvokers = invokers;
		if (routerChain != null) {
			try {
				// 使用routerChain筛选invokers
				finalInvokers = routerChain.route(getConsumerUrl(), invocation);
			} catch (Throwable t) {
				logger.error("Failed to execute router: " + getUrl() + ", cause: " + t.getMessage(), t);
			}
		}
		return finalInvokers == null ? Collections.emptyList() : finalInvokers;
	}

}
=======
/*
 * Licensed to the Apache Software Foundation (ASF) under one or more
 * contributor license agreements.  See the NOTICE file distributed with
 * this work for additional information regarding copyright ownership.
 * The ASF licenses this file to You under the Apache License, Version 2.0
 * (the "License"); you may not use this file except in compliance with
 * the License.  You may obtain a copy of the License at
 *
 *     http://www.apache.org/licenses/LICENSE-2.0
 *
 * Unless required by applicable law or agreed to in writing, software
 * distributed under the License is distributed on an "AS IS" BASIS,
 * WITHOUT WARRANTIES OR CONDITIONS OF ANY KIND, either express or implied.
 * See the License for the specific language governing permissions and
 * limitations under the License.
 */
package org.apache.dubbo.rpc.cluster.directory;

import org.apache.dubbo.common.URL;
import org.apache.dubbo.common.logger.ErrorTypeAwareLogger;
import org.apache.dubbo.common.logger.LoggerFactory;
import org.apache.dubbo.common.utils.CollectionUtils;
import org.apache.dubbo.rpc.Invocation;
import org.apache.dubbo.rpc.Invoker;
import org.apache.dubbo.rpc.RpcException;
import org.apache.dubbo.rpc.cluster.RouterChain;
import org.apache.dubbo.rpc.cluster.SingleRouterChain;
import org.apache.dubbo.rpc.cluster.router.state.BitList;

import java.util.HashMap;
import java.util.List;
import java.util.Map;

import static org.apache.dubbo.common.constants.LoggerCodeConstants.CLUSTER_FAILED_SITE_SELECTION;
import static org.apache.dubbo.common.constants.RegistryConstants.REGISTER_MODE_KEY;
import static org.apache.dubbo.common.constants.RegistryConstants.REGISTRY_KEY;

/**
 * StaticDirectory
 */
public class StaticDirectory<T> extends AbstractDirectory<T> {
    private static final ErrorTypeAwareLogger logger = LoggerFactory.getErrorTypeAwareLogger(StaticDirectory.class);
    private final Class<T> interfaceClass;

    public StaticDirectory(List<Invoker<T>> invokers) {
        this(null, invokers, null);
    }

    public StaticDirectory(List<Invoker<T>> invokers, RouterChain<T> routerChain) {
        this(null, invokers, routerChain);
    }

    public StaticDirectory(URL url, List<Invoker<T>> invokers) {
        this(url, invokers, null);
    }

    public StaticDirectory(URL url, List<Invoker<T>> invokers, RouterChain<T> routerChain) {
        super(
                url == null && CollectionUtils.isNotEmpty(invokers)
                        ? invokers.get(0).getUrl()
                        : url,
                routerChain,
                false);
        if (CollectionUtils.isEmpty(invokers)) {
            throw new IllegalArgumentException("invokers == null");
        }
        this.setInvokers(new BitList<>(invokers));
        this.interfaceClass = invokers.get(0).getInterface();
    }

    @Override
    public Class<T> getInterface() {
        return interfaceClass;
    }

    @Override
    public List<Invoker<T>> getAllInvokers() {
        return getInvokers();
    }

    @Override
    public boolean isAvailable() {
        if (isDestroyed()) {
            return false;
        }
        for (Invoker<T> invoker : getValidInvokers()) {
            if (invoker.isAvailable()) {
                return true;
            } else {
                addInvalidateInvoker(invoker);
            }
        }
        return false;
    }

    @Override
    public void destroy() {
        if (isDestroyed()) {
            return;
        }
        for (Invoker<T> invoker : getInvokers()) {
            invoker.destroy();
        }
        super.destroy();
    }

    public void buildRouterChain() {
        RouterChain<T> routerChain = RouterChain.buildChain(getInterface(), getUrl());
        routerChain.setInvokers(getInvokers(), () -> {});
        this.setRouterChain(routerChain);
    }

    public void notify(List<Invoker<T>> invokers) {
        BitList<Invoker<T>> bitList = new BitList<>(invokers);
        if (routerChain != null) {
            refreshRouter(bitList.clone(), () -> this.setInvokers(bitList));
        } else {
            this.setInvokers(bitList);
        }
    }

    @Override
    protected List<Invoker<T>> doList(
            SingleRouterChain<T> singleRouterChain, BitList<Invoker<T>> invokers, Invocation invocation)
            throws RpcException {
        if (singleRouterChain != null) {
            try {
                List<Invoker<T>> finalInvokers = singleRouterChain.route(getConsumerUrl(), invokers, invocation);
                return finalInvokers == null ? BitList.emptyList() : finalInvokers;
            } catch (Throwable t) {
                logger.error(
                        CLUSTER_FAILED_SITE_SELECTION,
                        "Failed to execute router",
                        "",
                        "Failed to execute router: " + getUrl() + ", cause: " + t.getMessage(),
                        t);
                return BitList.emptyList();
            }
        }
        return invokers;
    }

    @Override
    protected Map<String, String> getDirectoryMeta() {
        Map<String, String> metas = new HashMap<>();
        metas.put(REGISTRY_KEY, "static");
        metas.put(REGISTER_MODE_KEY, "static");
        return metas;
    }
}
>>>>>>> f6eddf70
<|MERGE_RESOLUTION|>--- conflicted
+++ resolved
@@ -1,117 +1,3 @@
-<<<<<<< HEAD
-/*
- * Licensed to the Apache Software Foundation (ASF) under one or more
- * contributor license agreements.  See the NOTICE file distributed with
- * this work for additional information regarding copyright ownership.
- * The ASF licenses this file to You under the Apache License, Version 2.0
- * (the "License"); you may not use this file except in compliance with
- * the License.  You may obtain a copy of the License at
- *
- *     http://www.apache.org/licenses/LICENSE-2.0
- *
- * Unless required by applicable law or agreed to in writing, software
- * distributed under the License is distributed on an "AS IS" BASIS,
- * WITHOUT WARRANTIES OR CONDITIONS OF ANY KIND, either express or implied.
- * See the License for the specific language governing permissions and
- * limitations under the License.
- */
-package org.apache.dubbo.rpc.cluster.directory;
-
-import org.apache.dubbo.common.URL;
-import org.apache.dubbo.common.logger.Logger;
-import org.apache.dubbo.common.logger.LoggerFactory;
-import org.apache.dubbo.common.utils.CollectionUtils;
-import org.apache.dubbo.rpc.Invocation;
-import org.apache.dubbo.rpc.Invoker;
-import org.apache.dubbo.rpc.RpcException;
-import org.apache.dubbo.rpc.cluster.RouterChain;
-
-import java.util.Collections;
-import java.util.List;
-
-/**
- * 静态目录，仅会从缓存中获取
- */
-public class StaticDirectory<T> extends AbstractDirectory<T> {
-    private static final Logger logger = LoggerFactory.getLogger(StaticDirectory.class);
-
-    private final List<Invoker<T>> invokers;
-
-    public StaticDirectory(List<Invoker<T>> invokers) {
-        this(null, invokers, null);
-    }
-
-    public StaticDirectory(List<Invoker<T>> invokers, RouterChain<T> routerChain) {
-        this(null, invokers, routerChain);
-    }
-
-    public StaticDirectory(URL url, List<Invoker<T>> invokers) {
-        this(url, invokers, null);
-    }
-
-    public StaticDirectory(URL url, List<Invoker<T>> invokers, RouterChain<T> routerChain) {
-        super(url == null && CollectionUtils.isNotEmpty(invokers) ? invokers.get(0).getUrl() : url, routerChain);
-        if (CollectionUtils.isEmpty(invokers)) {
-            throw new IllegalArgumentException("invokers == null");
-        }
-        this.invokers = invokers;
-    }
-
-    @Override
-    public Class<T> getInterface() {
-        return invokers.get(0).getInterface();
-    }
-
-    @Override
-    public boolean isAvailable() {
-        if (isDestroyed()) {
-            return false;
-        }
-        for (Invoker<T> invoker : invokers) {
-            if (invoker.isAvailable()) {
-                return true;
-            }
-        }
-        return false;
-    }
-
-    @Override
-    public void destroy() {
-        if (isDestroyed()) {
-            return;
-        }
-        super.destroy();
-        for (Invoker<T> invoker : invokers) {
-            invoker.destroy();
-        }
-        invokers.clear();
-    }
-
-    public void buildRouterChain() {
-        RouterChain<T> routerChain = RouterChain.buildChain(getUrl());
-        routerChain.setInvokers(invokers);
-        this.setRouterChain(routerChain);
-    }
-
-	/**
-	 * 本地文件指定式
-	 */
-	@Override
-	protected List<Invoker<T>> doList(Invocation invocation) throws RpcException {
-		List<Invoker<T>> finalInvokers = invokers;
-		if (routerChain != null) {
-			try {
-				// 使用routerChain筛选invokers
-				finalInvokers = routerChain.route(getConsumerUrl(), invocation);
-			} catch (Throwable t) {
-				logger.error("Failed to execute router: " + getUrl() + ", cause: " + t.getMessage(), t);
-			}
-		}
-		return finalInvokers == null ? Collections.emptyList() : finalInvokers;
-	}
-
-}
-=======
 /*
  * Licensed to the Apache Software Foundation (ASF) under one or more
  * contributor license agreements.  See the NOTICE file distributed with
@@ -150,7 +36,7 @@
 import static org.apache.dubbo.common.constants.RegistryConstants.REGISTRY_KEY;
 
 /**
- * StaticDirectory
+ * 静态目录，仅会从缓存中获取
  */
 public class StaticDirectory<T> extends AbstractDirectory<T> {
     private static final ErrorTypeAwareLogger logger = LoggerFactory.getErrorTypeAwareLogger(StaticDirectory.class);
@@ -233,12 +119,16 @@
         }
     }
 
+    /**
+     * 本地文件指定式
+     */
     @Override
     protected List<Invoker<T>> doList(
             SingleRouterChain<T> singleRouterChain, BitList<Invoker<T>> invokers, Invocation invocation)
             throws RpcException {
         if (singleRouterChain != null) {
             try {
+                // 使用routerChain筛选invokers
                 List<Invoker<T>> finalInvokers = singleRouterChain.route(getConsumerUrl(), invokers, invocation);
                 return finalInvokers == null ? BitList.emptyList() : finalInvokers;
             } catch (Throwable t) {
@@ -261,5 +151,4 @@
         metas.put(REGISTER_MODE_KEY, "static");
         return metas;
     }
-}
->>>>>>> f6eddf70
+}