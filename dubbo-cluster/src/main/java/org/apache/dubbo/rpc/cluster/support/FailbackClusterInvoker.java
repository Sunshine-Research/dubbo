<<<<<<< HEAD
/*
 * Licensed to the Apache Software Foundation (ASF) under one or more
 * contributor license agreements.  See the NOTICE file distributed with
 * this work for additional information regarding copyright ownership.
 * The ASF licenses this file to You under the Apache License, Version 2.0
 * (the "License"); you may not use this file except in compliance with
 * the License.  You may obtain a copy of the License at
 *
 *     http://www.apache.org/licenses/LICENSE-2.0
 *
 * Unless required by applicable law or agreed to in writing, software
 * distributed under the License is distributed on an "AS IS" BASIS,
 * WITHOUT WARRANTIES OR CONDITIONS OF ANY KIND, either express or implied.
 * See the License for the specific language governing permissions and
 * limitations under the License.
 */
package org.apache.dubbo.rpc.cluster.support;

import org.apache.dubbo.common.logger.Logger;
import org.apache.dubbo.common.logger.LoggerFactory;
import org.apache.dubbo.common.timer.HashedWheelTimer;
import org.apache.dubbo.common.timer.Timeout;
import org.apache.dubbo.common.timer.Timer;
import org.apache.dubbo.common.timer.TimerTask;
import org.apache.dubbo.common.utils.NamedThreadFactory;
import org.apache.dubbo.rpc.AsyncRpcResult;
import org.apache.dubbo.rpc.Invocation;
import org.apache.dubbo.rpc.Invoker;
import org.apache.dubbo.rpc.Result;
import org.apache.dubbo.rpc.RpcException;
import org.apache.dubbo.rpc.cluster.Directory;
import org.apache.dubbo.rpc.cluster.LoadBalance;

import java.util.Collections;
import java.util.List;
import java.util.concurrent.TimeUnit;

import static org.apache.dubbo.rpc.cluster.Constants.DEFAULT_FAILBACK_TASKS;
import static org.apache.dubbo.rpc.cluster.Constants.DEFAULT_FAILBACK_TIMES;
import static org.apache.dubbo.rpc.cluster.Constants.FAIL_BACK_TASKS_KEY;
import static org.apache.dubbo.rpc.cluster.Constants.RETRIES_KEY;

/**
 * 调用失败时，记录失败的请求和重试计划
 * 对通知服务特别有用
 */
public class FailbackClusterInvoker<T> extends AbstractClusterInvoker<T> {

    private static final Logger logger = LoggerFactory.getLogger(FailbackClusterInvoker.class);
	/**
	 * 重试频率
	 */
    private static final long RETRY_FAILED_PERIOD = 5;
	/**
	 * 重试次数
	 */
    private final int retries;
	/**
	 * 失败计划任务数
	 */
    private final int failbackTasks;

    private volatile Timer failTimer;

    public FailbackClusterInvoker(Directory<T> directory) {
        super(directory);
		// 从URL中获取重试次数，默认是3次
        int retriesConfig = getUrl().getParameter(RETRIES_KEY, DEFAULT_FAILBACK_TIMES);
        if (retriesConfig <= 0) {
            retriesConfig = DEFAULT_FAILBACK_TIMES;
        }
		// 从URL中获取失败执行任务数量，默认100个
        int failbackTasksConfig = getUrl().getParameter(FAIL_BACK_TASKS_KEY, DEFAULT_FAILBACK_TASKS);
        if (failbackTasksConfig <= 0) {
            failbackTasksConfig = DEFAULT_FAILBACK_TASKS;
        }
        retries = retriesConfig;
        failbackTasks = failbackTasksConfig;
    }

    private void addFailed(LoadBalance loadbalance, Invocation invocation, List<Invoker<T>> invokers, Invoker<T> lastInvoker) {
		// 初始化任务失败的定时任务，加持双重校验锁
        if (failTimer == null) {
            synchronized (this) {
                if (failTimer == null) {
                    failTimer = new HashedWheelTimer(
                            new NamedThreadFactory("failback-cluster-timer", true),
                            1,
                            TimeUnit.SECONDS, 32, failbackTasks);
                }
            }
        }
		// 重试任务
        RetryTimerTask retryTimerTask = new RetryTimerTask(loadbalance, invocation, invokers, lastInvoker, retries, RETRY_FAILED_PERIOD);
        try {
			// 添加重试任务
            failTimer.newTimeout(retryTimerTask, RETRY_FAILED_PERIOD, TimeUnit.SECONDS);
        } catch (Throwable e) {
            logger.error("Failback background works error,invocation->" + invocation + ", exception: " + e.getMessage());
        }
    }

    @Override
    protected Result doInvoke(Invocation invocation, List<Invoker<T>> invokers, LoadBalance loadbalance) throws RpcException {
        Invoker<T> invoker = null;
        try {
			// 校验invokers
            checkInvokers(invokers, invocation);
			// 选择invoker，根据负载均衡机制
            invoker = select(loadbalance, invocation, invokers, null);
			// 调用invoke
            return invoker.invoke(invocation);
        } catch (Throwable e) {
            logger.error("Failback to invoke method " + invocation.getMethodName() + ", wait for retry in background. Ignored exception: "
                    + e.getMessage() + ", ", e);
            addFailed(loadbalance, invocation, invokers, invoker);
            return AsyncRpcResult.newDefaultAsyncResult(null, null, invocation); // ignore
        }
    }

    @Override
    public void destroy() {
        super.destroy();
        if (failTimer != null) {
            failTimer.stop();
        }
    }

    /**
     * RetryTimerTask
     */
    private class RetryTimerTask implements TimerTask {
        private final Invocation invocation;
        private final LoadBalance loadbalance;
        private final List<Invoker<T>> invokers;
        private final int retries;
        private final long tick;
        private Invoker<T> lastInvoker;
        private int retryTimes = 0;

        RetryTimerTask(LoadBalance loadbalance, Invocation invocation, List<Invoker<T>> invokers, Invoker<T> lastInvoker, int retries, long tick) {
            this.loadbalance = loadbalance;
            this.invocation = invocation;
            this.invokers = invokers;
            this.retries = retries;
            this.tick = tick;
            this.lastInvoker=lastInvoker;
        }

        @Override
        public void run(Timeout timeout) {
            try {
                Invoker<T> retryInvoker = select(loadbalance, invocation, invokers, Collections.singletonList(lastInvoker));
                lastInvoker = retryInvoker;
                retryInvoker.invoke(invocation);
            } catch (Throwable e) {
                logger.error("Failed retry to invoke method " + invocation.getMethodName() + ", waiting again.", e);
                if ((++retryTimes) >= retries) {
                    logger.error("Failed retry times exceed threshold (" + retries + "), We have to abandon, invocation->" + invocation);
                } else {
                    rePut(timeout);
                }
            }
        }

        private void rePut(Timeout timeout) {
            if (timeout == null) {
                return;
            }

            Timer timer = timeout.timer();
            if (timer.isStop() || timeout.isCancelled()) {
                return;
            }

            timer.newTimeout(timeout.task(), tick, TimeUnit.SECONDS);
        }
    }
}
=======
/*
 * Licensed to the Apache Software Foundation (ASF) under one or more
 * contributor license agreements.  See the NOTICE file distributed with
 * this work for additional information regarding copyright ownership.
 * The ASF licenses this file to You under the Apache License, Version 2.0
 * (the "License"); you may not use this file except in compliance with
 * the License.  You may obtain a copy of the License at
 *
 *     http://www.apache.org/licenses/LICENSE-2.0
 *
 * Unless required by applicable law or agreed to in writing, software
 * distributed under the License is distributed on an "AS IS" BASIS,
 * WITHOUT WARRANTIES OR CONDITIONS OF ANY KIND, either express or implied.
 * See the License for the specific language governing permissions and
 * limitations under the License.
 */
package org.apache.dubbo.rpc.cluster.support;

import org.apache.dubbo.common.URL;
import org.apache.dubbo.common.logger.ErrorTypeAwareLogger;
import org.apache.dubbo.common.logger.LoggerFactory;
import org.apache.dubbo.common.timer.HashedWheelTimer;
import org.apache.dubbo.common.timer.Timeout;
import org.apache.dubbo.common.timer.Timer;
import org.apache.dubbo.common.timer.TimerTask;
import org.apache.dubbo.common.utils.NamedThreadFactory;
import org.apache.dubbo.rpc.AsyncRpcResult;
import org.apache.dubbo.rpc.Invocation;
import org.apache.dubbo.rpc.Invoker;
import org.apache.dubbo.rpc.Result;
import org.apache.dubbo.rpc.RpcContext;
import org.apache.dubbo.rpc.RpcException;
import org.apache.dubbo.rpc.cluster.Directory;
import org.apache.dubbo.rpc.cluster.LoadBalance;
import org.apache.dubbo.rpc.support.RpcUtils;

import java.util.Collections;
import java.util.List;
import java.util.concurrent.TimeUnit;

import static org.apache.dubbo.common.constants.CommonConstants.DEFAULT_FAILBACK_TIMES;
import static org.apache.dubbo.common.constants.CommonConstants.RETRIES_KEY;
import static org.apache.dubbo.common.constants.LoggerCodeConstants.CLUSTER_FAILED_INVOKE_SERVICE;
import static org.apache.dubbo.common.constants.LoggerCodeConstants.CLUSTER_TIMER_RETRY_FAILED;
import static org.apache.dubbo.rpc.cluster.Constants.DEFAULT_FAILBACK_TASKS;
import static org.apache.dubbo.rpc.cluster.Constants.FAIL_BACK_TASKS_KEY;

/**
 * When fails, record failure requests and schedule for retry on a regular interval.
 * Especially useful for services of notification.
 *
 * <a href="http://en.wikipedia.org/wiki/Failback">Failback</a>
 */
public class FailbackClusterInvoker<T> extends AbstractClusterInvoker<T> {

    private static final ErrorTypeAwareLogger logger =
            LoggerFactory.getErrorTypeAwareLogger(FailbackClusterInvoker.class);

    private static final long RETRY_FAILED_PERIOD = 5;

    /**
     * Number of retries obtained from the configuration, don't contain the first invoke.
     */
    private final int retries;

    private final int failbackTasks;

    private volatile Timer failTimer;

    public FailbackClusterInvoker(Directory<T> directory) {
        super(directory);

        int retriesConfig = getUrl().getParameter(RETRIES_KEY, DEFAULT_FAILBACK_TIMES);
        if (retriesConfig < 0) {
            retriesConfig = DEFAULT_FAILBACK_TIMES;
        }
        int failbackTasksConfig = getUrl().getParameter(FAIL_BACK_TASKS_KEY, DEFAULT_FAILBACK_TASKS);
        if (failbackTasksConfig <= 0) {
            failbackTasksConfig = DEFAULT_FAILBACK_TASKS;
        }
        retries = retriesConfig;
        failbackTasks = failbackTasksConfig;
    }

    private void addFailed(
            LoadBalance loadbalance,
            Invocation invocation,
            List<Invoker<T>> invokers,
            Invoker<T> lastInvoker,
            URL consumerUrl) {
        if (failTimer == null) {
            synchronized (this) {
                if (failTimer == null) {
                    failTimer = new HashedWheelTimer(
                            new NamedThreadFactory("failback-cluster-timer", true),
                            1,
                            TimeUnit.SECONDS,
                            32,
                            failbackTasks);
                }
            }
        }
        RetryTimerTask retryTimerTask = new RetryTimerTask(
                loadbalance, invocation, invokers, lastInvoker, retries, RETRY_FAILED_PERIOD, consumerUrl);
        try {
            failTimer.newTimeout(retryTimerTask, RETRY_FAILED_PERIOD, TimeUnit.SECONDS);
        } catch (Throwable e) {
            logger.error(
                    CLUSTER_TIMER_RETRY_FAILED,
                    "add newTimeout exception",
                    "",
                    "Failback background works error, invocation->" + invocation + ", exception: " + e.getMessage(),
                    e);
        }
    }

    @Override
    protected Result doInvoke(Invocation invocation, List<Invoker<T>> invokers, LoadBalance loadbalance)
            throws RpcException {
        Invoker<T> invoker = null;
        URL consumerUrl = RpcContext.getServiceContext().getConsumerUrl();
        try {
            invoker = select(loadbalance, invocation, invokers, null);
            // Asynchronous call method must be used here, because failback will retry in the background.
            // Then the serviceContext will be cleared after the call is completed.
            return invokeWithContextAsync(invoker, invocation, consumerUrl);
        } catch (Throwable e) {
            logger.error(
                    CLUSTER_FAILED_INVOKE_SERVICE,
                    "Failback to invoke method and start to retries",
                    "",
                    "Failback to invoke method " + RpcUtils.getMethodName(invocation)
                            + ", wait for retry in background. Ignored exception: "
                            + e.getMessage() + ", ",
                    e);
            if (retries > 0) {
                addFailed(loadbalance, invocation, invokers, invoker, consumerUrl);
            }
            return AsyncRpcResult.newDefaultAsyncResult(null, null, invocation); // ignore
        }
    }

    @Override
    public void destroy() {
        super.destroy();
        if (failTimer != null) {
            failTimer.stop();
        }
    }

    /**
     * RetryTimerTask
     */
    private class RetryTimerTask implements TimerTask {
        private final Invocation invocation;
        private final LoadBalance loadbalance;
        private final List<Invoker<T>> invokers;
        private final long tick;
        private Invoker<T> lastInvoker;
        private URL consumerUrl;

        /**
         * Number of retries obtained from the configuration, don't contain the first invoke.
         */
        private final int retries;

        /**
         * Number of retried.
         */
        private int retriedTimes = 0;

        RetryTimerTask(
                LoadBalance loadbalance,
                Invocation invocation,
                List<Invoker<T>> invokers,
                Invoker<T> lastInvoker,
                int retries,
                long tick,
                URL consumerUrl) {
            this.loadbalance = loadbalance;
            this.invocation = invocation;
            this.invokers = invokers;
            this.retries = retries;
            this.tick = tick;
            this.lastInvoker = lastInvoker;
            this.consumerUrl = consumerUrl;
        }

        @Override
        public void run(Timeout timeout) {
            try {
                logger.info("Attempt to retry to invoke method " + RpcUtils.getMethodName(invocation)
                        + ". The total will retry " + retries + " times, the current is the " + retriedTimes
                        + " retry");
                Invoker<T> retryInvoker =
                        select(loadbalance, invocation, invokers, Collections.singletonList(lastInvoker));
                lastInvoker = retryInvoker;
                invokeWithContextAsync(retryInvoker, invocation, consumerUrl);
            } catch (Throwable e) {
                logger.error(
                        CLUSTER_FAILED_INVOKE_SERVICE,
                        "Failed retry to invoke method",
                        "",
                        "Failed retry to invoke method " + RpcUtils.getMethodName(invocation) + ", waiting again.",
                        e);
                if ((++retriedTimes) >= retries) {
                    logger.error(
                            CLUSTER_FAILED_INVOKE_SERVICE,
                            "Failed retry to invoke method and retry times exceed threshold",
                            "",
                            "Failed retry times exceed threshold (" + retries + "), We have to abandon, invocation->"
                                    + invocation,
                            e);
                } else {
                    rePut(timeout);
                }
            }
        }

        private void rePut(Timeout timeout) {
            if (timeout == null) {
                return;
            }

            Timer timer = timeout.timer();
            if (timer.isStop() || timeout.isCancelled()) {
                return;
            }

            timer.newTimeout(timeout.task(), tick, TimeUnit.SECONDS);
        }
    }
}
>>>>>>> f6eddf70
<|MERGE_RESOLUTION|>--- conflicted
+++ resolved
@@ -1,4 +1,3 @@
-<<<<<<< HEAD
 /*
  * Licensed to the Apache Software Foundation (ASF) under one or more
  * contributor license agreements.  See the NOTICE file distributed with
@@ -17,186 +16,6 @@
  */
 package org.apache.dubbo.rpc.cluster.support;
 
-import org.apache.dubbo.common.logger.Logger;
-import org.apache.dubbo.common.logger.LoggerFactory;
-import org.apache.dubbo.common.timer.HashedWheelTimer;
-import org.apache.dubbo.common.timer.Timeout;
-import org.apache.dubbo.common.timer.Timer;
-import org.apache.dubbo.common.timer.TimerTask;
-import org.apache.dubbo.common.utils.NamedThreadFactory;
-import org.apache.dubbo.rpc.AsyncRpcResult;
-import org.apache.dubbo.rpc.Invocation;
-import org.apache.dubbo.rpc.Invoker;
-import org.apache.dubbo.rpc.Result;
-import org.apache.dubbo.rpc.RpcException;
-import org.apache.dubbo.rpc.cluster.Directory;
-import org.apache.dubbo.rpc.cluster.LoadBalance;
-
-import java.util.Collections;
-import java.util.List;
-import java.util.concurrent.TimeUnit;
-
-import static org.apache.dubbo.rpc.cluster.Constants.DEFAULT_FAILBACK_TASKS;
-import static org.apache.dubbo.rpc.cluster.Constants.DEFAULT_FAILBACK_TIMES;
-import static org.apache.dubbo.rpc.cluster.Constants.FAIL_BACK_TASKS_KEY;
-import static org.apache.dubbo.rpc.cluster.Constants.RETRIES_KEY;
-
-/**
- * 调用失败时，记录失败的请求和重试计划
- * 对通知服务特别有用
- */
-public class FailbackClusterInvoker<T> extends AbstractClusterInvoker<T> {
-
-    private static final Logger logger = LoggerFactory.getLogger(FailbackClusterInvoker.class);
-	/**
-	 * 重试频率
-	 */
-    private static final long RETRY_FAILED_PERIOD = 5;
-	/**
-	 * 重试次数
-	 */
-    private final int retries;
-	/**
-	 * 失败计划任务数
-	 */
-    private final int failbackTasks;
-
-    private volatile Timer failTimer;
-
-    public FailbackClusterInvoker(Directory<T> directory) {
-        super(directory);
-		// 从URL中获取重试次数，默认是3次
-        int retriesConfig = getUrl().getParameter(RETRIES_KEY, DEFAULT_FAILBACK_TIMES);
-        if (retriesConfig <= 0) {
-            retriesConfig = DEFAULT_FAILBACK_TIMES;
-        }
-		// 从URL中获取失败执行任务数量，默认100个
-        int failbackTasksConfig = getUrl().getParameter(FAIL_BACK_TASKS_KEY, DEFAULT_FAILBACK_TASKS);
-        if (failbackTasksConfig <= 0) {
-            failbackTasksConfig = DEFAULT_FAILBACK_TASKS;
-        }
-        retries = retriesConfig;
-        failbackTasks = failbackTasksConfig;
-    }
-
-    private void addFailed(LoadBalance loadbalance, Invocation invocation, List<Invoker<T>> invokers, Invoker<T> lastInvoker) {
-		// 初始化任务失败的定时任务，加持双重校验锁
-        if (failTimer == null) {
-            synchronized (this) {
-                if (failTimer == null) {
-                    failTimer = new HashedWheelTimer(
-                            new NamedThreadFactory("failback-cluster-timer", true),
-                            1,
-                            TimeUnit.SECONDS, 32, failbackTasks);
-                }
-            }
-        }
-		// 重试任务
-        RetryTimerTask retryTimerTask = new RetryTimerTask(loadbalance, invocation, invokers, lastInvoker, retries, RETRY_FAILED_PERIOD);
-        try {
-			// 添加重试任务
-            failTimer.newTimeout(retryTimerTask, RETRY_FAILED_PERIOD, TimeUnit.SECONDS);
-        } catch (Throwable e) {
-            logger.error("Failback background works error,invocation->" + invocation + ", exception: " + e.getMessage());
-        }
-    }
-
-    @Override
-    protected Result doInvoke(Invocation invocation, List<Invoker<T>> invokers, LoadBalance loadbalance) throws RpcException {
-        Invoker<T> invoker = null;
-        try {
-			// 校验invokers
-            checkInvokers(invokers, invocation);
-			// 选择invoker，根据负载均衡机制
-            invoker = select(loadbalance, invocation, invokers, null);
-			// 调用invoke
-            return invoker.invoke(invocation);
-        } catch (Throwable e) {
-            logger.error("Failback to invoke method " + invocation.getMethodName() + ", wait for retry in background. Ignored exception: "
-                    + e.getMessage() + ", ", e);
-            addFailed(loadbalance, invocation, invokers, invoker);
-            return AsyncRpcResult.newDefaultAsyncResult(null, null, invocation); // ignore
-        }
-    }
-
-    @Override
-    public void destroy() {
-        super.destroy();
-        if (failTimer != null) {
-            failTimer.stop();
-        }
-    }
-
-    /**
-     * RetryTimerTask
-     */
-    private class RetryTimerTask implements TimerTask {
-        private final Invocation invocation;
-        private final LoadBalance loadbalance;
-        private final List<Invoker<T>> invokers;
-        private final int retries;
-        private final long tick;
-        private Invoker<T> lastInvoker;
-        private int retryTimes = 0;
-
-        RetryTimerTask(LoadBalance loadbalance, Invocation invocation, List<Invoker<T>> invokers, Invoker<T> lastInvoker, int retries, long tick) {
-            this.loadbalance = loadbalance;
-            this.invocation = invocation;
-            this.invokers = invokers;
-            this.retries = retries;
-            this.tick = tick;
-            this.lastInvoker=lastInvoker;
-        }
-
-        @Override
-        public void run(Timeout timeout) {
-            try {
-                Invoker<T> retryInvoker = select(loadbalance, invocation, invokers, Collections.singletonList(lastInvoker));
-                lastInvoker = retryInvoker;
-                retryInvoker.invoke(invocation);
-            } catch (Throwable e) {
-                logger.error("Failed retry to invoke method " + invocation.getMethodName() + ", waiting again.", e);
-                if ((++retryTimes) >= retries) {
-                    logger.error("Failed retry times exceed threshold (" + retries + "), We have to abandon, invocation->" + invocation);
-                } else {
-                    rePut(timeout);
-                }
-            }
-        }
-
-        private void rePut(Timeout timeout) {
-            if (timeout == null) {
-                return;
-            }
-
-            Timer timer = timeout.timer();
-            if (timer.isStop() || timeout.isCancelled()) {
-                return;
-            }
-
-            timer.newTimeout(timeout.task(), tick, TimeUnit.SECONDS);
-        }
-    }
-}
-=======
-/*
- * Licensed to the Apache Software Foundation (ASF) under one or more
- * contributor license agreements.  See the NOTICE file distributed with
- * this work for additional information regarding copyright ownership.
- * The ASF licenses this file to You under the Apache License, Version 2.0
- * (the "License"); you may not use this file except in compliance with
- * the License.  You may obtain a copy of the License at
- *
- *     http://www.apache.org/licenses/LICENSE-2.0
- *
- * Unless required by applicable law or agreed to in writing, software
- * distributed under the License is distributed on an "AS IS" BASIS,
- * WITHOUT WARRANTIES OR CONDITIONS OF ANY KIND, either express or implied.
- * See the License for the specific language governing permissions and
- * limitations under the License.
- */
-package org.apache.dubbo.rpc.cluster.support;
-
 import org.apache.dubbo.common.URL;
 import org.apache.dubbo.common.logger.ErrorTypeAwareLogger;
 import org.apache.dubbo.common.logger.LoggerFactory;
@@ -224,37 +43,42 @@
 import static org.apache.dubbo.common.constants.LoggerCodeConstants.CLUSTER_FAILED_INVOKE_SERVICE;
 import static org.apache.dubbo.common.constants.LoggerCodeConstants.CLUSTER_TIMER_RETRY_FAILED;
 import static org.apache.dubbo.rpc.cluster.Constants.DEFAULT_FAILBACK_TASKS;
+import static org.apache.dubbo.rpc.cluster.Constants.DEFAULT_FAILBACK_TIMES;
 import static org.apache.dubbo.rpc.cluster.Constants.FAIL_BACK_TASKS_KEY;
+import static org.apache.dubbo.rpc.cluster.Constants.RETRIES_KEY;
 
 /**
- * When fails, record failure requests and schedule for retry on a regular interval.
- * Especially useful for services of notification.
- *
- * <a href="http://en.wikipedia.org/wiki/Failback">Failback</a>
+ * 调用失败时，记录失败的请求和重试计划
+ * 对通知服务特别有用
  */
 public class FailbackClusterInvoker<T> extends AbstractClusterInvoker<T> {
 
     private static final ErrorTypeAwareLogger logger =
             LoggerFactory.getErrorTypeAwareLogger(FailbackClusterInvoker.class);
-
+    /**
+     * 重试频率
+     */
     private static final long RETRY_FAILED_PERIOD = 5;
 
     /**
-     * Number of retries obtained from the configuration, don't contain the first invoke.
+     * 重试次数
      */
     private final int retries;
-
+    /**
+     * 失败计划任务数
+     */
     private final int failbackTasks;
 
     private volatile Timer failTimer;
 
     public FailbackClusterInvoker(Directory<T> directory) {
         super(directory);
-
+		// 从URL中获取重试次数，默认是3次
         int retriesConfig = getUrl().getParameter(RETRIES_KEY, DEFAULT_FAILBACK_TIMES);
         if (retriesConfig < 0) {
             retriesConfig = DEFAULT_FAILBACK_TIMES;
         }
+		// 从URL中获取失败执行任务数量，默认100个
         int failbackTasksConfig = getUrl().getParameter(FAIL_BACK_TASKS_KEY, DEFAULT_FAILBACK_TASKS);
         if (failbackTasksConfig <= 0) {
             failbackTasksConfig = DEFAULT_FAILBACK_TASKS;
@@ -269,6 +93,7 @@
             List<Invoker<T>> invokers,
             Invoker<T> lastInvoker,
             URL consumerUrl) {
+        // 初始化任务失败的定时任务，加持双重校验锁
         if (failTimer == null) {
             synchronized (this) {
                 if (failTimer == null) {
@@ -281,9 +106,11 @@
                 }
             }
         }
+        // 重试任务
         RetryTimerTask retryTimerTask = new RetryTimerTask(
                 loadbalance, invocation, invokers, lastInvoker, retries, RETRY_FAILED_PERIOD, consumerUrl);
         try {
+            // 添加重试任务
             failTimer.newTimeout(retryTimerTask, RETRY_FAILED_PERIOD, TimeUnit.SECONDS);
         } catch (Throwable e) {
             logger.error(
@@ -301,9 +128,11 @@
         Invoker<T> invoker = null;
         URL consumerUrl = RpcContext.getServiceContext().getConsumerUrl();
         try {
+            // 选择invoker，根据负载均衡机制
             invoker = select(loadbalance, invocation, invokers, null);
             // Asynchronous call method must be used here, because failback will retry in the background.
             // Then the serviceContext will be cleared after the call is completed.
+            // 调用invoke
             return invokeWithContextAsync(invoker, invocation, consumerUrl);
         } catch (Throwable e) {
             logger.error(
@@ -411,5 +240,4 @@
             timer.newTimeout(timeout.task(), tick, TimeUnit.SECONDS);
         }
     }
-}
->>>>>>> f6eddf70
+}