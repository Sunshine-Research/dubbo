--- conflicted
+++ resolved
@@ -1,114 +1,3 @@
-<<<<<<< HEAD
-/*
- * Licensed to the Apache Software Foundation (ASF) under one or more
- * contributor license agreements.  See the NOTICE file distributed with
- * this work for additional information regarding copyright ownership.
- * The ASF licenses this file to You under the Apache License, Version 2.0
- * (the "License"); you may not use this file except in compliance with
- * the License.  You may obtain a copy of the License at
- *
- *     http://www.apache.org/licenses/LICENSE-2.0
- *
- * Unless required by applicable law or agreed to in writing, software
- * distributed under the License is distributed on an "AS IS" BASIS,
- * WITHOUT WARRANTIES OR CONDITIONS OF ANY KIND, either express or implied.
- * See the License for the specific language governing permissions and
- * limitations under the License.
- */
-package org.apache.dubbo.container;
-
-import org.apache.dubbo.common.extension.ExtensionLoader;
-import org.apache.dubbo.common.logger.Logger;
-import org.apache.dubbo.common.logger.LoggerFactory;
-import org.apache.dubbo.common.utils.ArrayUtils;
-import org.apache.dubbo.common.utils.ConfigUtils;
-
-import java.text.SimpleDateFormat;
-import java.util.ArrayList;
-import java.util.Arrays;
-import java.util.Date;
-import java.util.List;
-import java.util.concurrent.locks.Condition;
-import java.util.concurrent.locks.ReentrantLock;
-
-import static org.apache.dubbo.common.constants.CommonConstants.COMMA_SPLIT_PATTERN;
-
-/**
- * Dubbo容器的主启动程序
- */
-public class Main {
-
-    public static final String CONTAINER_KEY = "dubbo.container";
-
-    public static final String SHUTDOWN_HOOK_KEY = "dubbo.shutdown.hook";
-
-    private static final Logger logger = LoggerFactory.getLogger(Main.class);
-
-    private static final ExtensionLoader<Container> loader = ExtensionLoader.getExtensionLoader(Container.class);
-
-    private static final ReentrantLock LOCK = new ReentrantLock();
-
-    private static final Condition STOP = LOCK.newCondition();
-
-    public static void main(String[] args) {
-        try {
-			// 如果没有传入配置，则使用默认的配置
-            if (ArrayUtils.isEmpty(args)) {
-                String config = ConfigUtils.getProperty(CONTAINER_KEY, loader.getDefaultExtensionName());
-                args = COMMA_SPLIT_PATTERN.split(config);
-            }
-
-            final List<Container> containers = new ArrayList<Container>();
-            for (int i = 0; i < args.length; i++) {
-                containers.add(loader.getExtension(args[i]));
-            }
-            logger.info("Use container type(" + Arrays.toString(args) + ") to run dubbo serivce.");
-			// 如果使用JVM关闭的hook方法
-            if ("true".equals(System.getProperty(SHUTDOWN_HOOK_KEY))) {
-				// 则添加Dubbo的服务停止hook方法
-                Runtime.getRuntime().addShutdownHook(new Thread("dubbo-container-shutdown-hook") {
-                    @Override
-                    public void run() {
-						// 遍历容器，进行关闭
-                        for (Container container : containers) {
-                            try {
-                                container.stop();
-                                logger.info("Dubbo " + container.getClass().getSimpleName() + " stopped!");
-                            } catch (Throwable t) {
-                                logger.error(t.getMessage(), t);
-                            }
-                            try {
-                                LOCK.lock();
-                                STOP.signal();
-                            } finally {
-                                LOCK.unlock();
-                            }
-                        }
-                    }
-                });
-            }
-			// 遍历容器，进行启动
-            for (Container container : containers) {
-                container.start();
-                logger.info("Dubbo " + container.getClass().getSimpleName() + " started!");
-            }
-            System.out.println(new SimpleDateFormat("[yyyy-MM-dd HH:mm:ss]").format(new Date()) + " Dubbo service server started!");
-        } catch (RuntimeException e) {
-            logger.error(e.getMessage(), e);
-            System.exit(1);
-        }
-        try {
-            LOCK.lock();
-            STOP.await();
-        } catch (InterruptedException e) {
-            logger.warn("Dubbo service server stopped, interrupted by other thread!", e);
-        } finally {
-            LOCK.unlock();
-        }
-    }
-
-}
-=======
 /*
  * Licensed to the Apache Software Foundation (ASF) under one or more
  * contributor license agreements.  See the NOTICE file distributed with
@@ -146,9 +35,7 @@
 import static org.apache.dubbo.common.constants.LoggerCodeConstants.CONFIG_STOP_DUBBO_ERROR;
 
 /**
- * Main. (API, Static, ThreadSafe)
- *
- * This class is entry point loading containers.
+ * Dubbo容器的主启动程序
  */
 public class Main {
 
@@ -166,6 +53,7 @@
 
     public static void main(String[] args) {
         try {
+			// 如果没有传入配置，则使用默认的配置
             if (ArrayUtils.isEmpty(args)) {
                 String config = System.getProperty(CONTAINER_KEY, LOADER.getDefaultExtensionName());
                 args = COMMA_SPLIT_PATTERN.split(config);
@@ -176,11 +64,13 @@
                 containers.add(LOADER.getExtension(args[i]));
             }
             logger.info("Use container type(" + Arrays.toString(args) + ") to run dubbo serivce.");
-
+			// 如果使用JVM关闭的hook方法
             if ("true".equals(System.getProperty(SHUTDOWN_HOOK_KEY))) {
+				// 则添加Dubbo的服务停止hook方法
                 Runtime.getRuntime().addShutdownHook(new Thread("dubbo-container-shutdown-hook") {
                     @Override
                     public void run() {
+						// 遍历容器，进行关闭
                         for (Container container : containers) {
                             try {
                                 container.stop();
@@ -198,7 +88,7 @@
                     }
                 });
             }
-
+			// 遍历容器，进行启动
             for (Container container : containers) {
                 container.start();
                 logger.info("Dubbo " + container.getClass().getSimpleName() + " started!");
@@ -223,5 +113,5 @@
             LOCK.unlock();
         }
     }
-}
->>>>>>> f6eddf70
+
+}